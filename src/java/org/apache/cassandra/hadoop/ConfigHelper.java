package org.apache.cassandra.hadoop;
/*
 *
 * Licensed to the Apache Software Foundation (ASF) under one
 * or more contributor license agreements.  See the NOTICE file
 * distributed with this work for additional information
 * regarding copyright ownership.  The ASF licenses this file
 * to you under the Apache License, Version 2.0 (the
 * "License"); you may not use this file except in compliance
 * with the License.  You may obtain a copy of the License at
 *
 *   http://www.apache.org/licenses/LICENSE-2.0
 *
 * Unless required by applicable law or agreed to in writing,
 * software distributed under the License is distributed on an
 * "AS IS" BASIS, WITHOUT WARRANTIES OR CONDITIONS OF ANY
 * KIND, either express or implied.  See the License for the
 * specific language governing permissions and limitations
 * under the License.
 *
 */

import java.io.IOException;
import java.util.ArrayList;
import java.util.HashMap;
import java.util.List;
import java.util.Map;

import org.apache.cassandra.io.compress.CompressionParameters;
import org.slf4j.Logger;
import org.slf4j.LoggerFactory;

import org.apache.cassandra.exceptions.ConfigurationException;
import org.apache.cassandra.dht.IPartitioner;
import org.apache.cassandra.thrift.*;
import org.apache.cassandra.utils.FBUtilities;
import org.apache.cassandra.utils.Hex;
import org.apache.hadoop.conf.Configuration;
import org.apache.thrift.TBase;
import org.apache.thrift.TDeserializer;
import org.apache.thrift.TException;
import org.apache.thrift.TSerializer;
import org.apache.thrift.transport.TSocket;
import org.apache.thrift.transport.TTransport;
import org.apache.thrift.transport.TTransportException;

import javax.security.auth.login.LoginException;


public class ConfigHelper
{
    private static final String INPUT_PARTITIONER_CONFIG = "cassandra.input.partitioner.class";
    private static final String OUTPUT_PARTITIONER_CONFIG = "cassandra.output.partitioner.class";
    private static final String INPUT_KEYSPACE_CONFIG = "cassandra.input.keyspace";
    private static final String OUTPUT_KEYSPACE_CONFIG = "cassandra.output.keyspace";
    private static final String INPUT_KEYSPACE_USERNAME_CONFIG = "cassandra.input.keyspace.username";
    private static final String INPUT_KEYSPACE_PASSWD_CONFIG = "cassandra.input.keyspace.passwd";
    private static final String OUTPUT_KEYSPACE_USERNAME_CONFIG = "cassandra.output.keyspace.username";
    private static final String OUTPUT_KEYSPACE_PASSWD_CONFIG = "cassandra.output.keyspace.passwd";
    private static final String INPUT_COLUMNFAMILY_CONFIG = "cassandra.input.columnfamily";
    private static final String OUTPUT_COLUMNFAMILY_CONFIG = "mapreduce.output.basename"; //this must == OutputFormat.BASE_OUTPUT_NAME
    private static final String INPUT_PREDICATE_CONFIG = "cassandra.input.predicate";
    private static final String INPUT_KEYRANGE_CONFIG = "cassandra.input.keyRange";
    private static final String INPUT_SPLIT_SIZE_CONFIG = "cassandra.input.split.size";
    private static final String INPUT_WIDEROWS_CONFIG = "cassandra.input.widerows";
    private static final int DEFAULT_SPLIT_SIZE = 64 * 1024;
    private static final String RANGE_BATCH_SIZE_CONFIG = "cassandra.range.batch.size";
    private static final int DEFAULT_RANGE_BATCH_SIZE = 4096;
    private static final String INPUT_THRIFT_PORT = "cassandra.input.thrift.port";
    private static final String OUTPUT_THRIFT_PORT = "cassandra.output.thrift.port";
    private static final String INPUT_INITIAL_THRIFT_ADDRESS = "cassandra.input.thrift.address";
    private static final String OUTPUT_INITIAL_THRIFT_ADDRESS = "cassandra.output.thrift.address";
    private static final String READ_CONSISTENCY_LEVEL = "cassandra.consistencylevel.read";
    private static final String WRITE_CONSISTENCY_LEVEL = "cassandra.consistencylevel.write";
    private static final String OUTPUT_COMPRESSION_CLASS = "cassandra.output.compression.class";
    private static final String OUTPUT_COMPRESSION_CHUNK_LENGTH = "cassandra.output.compression.length";
    private static final String INPUT_TRANSPORT_FACTORY_CLASS = "cassandra.input.transport.factory.class";
    private static final String OUTPUT_TRANSPORT_FACTORY_CLASS = "cassandra.output.transport.factory.class";
    private static final String THRIFT_FRAMED_TRANSPORT_SIZE_IN_MB = "cassandra.thrift.framed.size_mb";

    private static final Logger logger = LoggerFactory.getLogger(ConfigHelper.class);


    /**
     * Set the keyspace and column family for the input of this job.
     *
     * @param conf         Job configuration you are about to run
     * @param keyspace
     * @param columnFamily
     * @param widerows
     */
    public static void setInputColumnFamily(Configuration conf, String keyspace, String columnFamily, boolean widerows)
    {
        if (keyspace == null)
        {
            throw new UnsupportedOperationException("keyspace may not be null");
        }
        if (columnFamily == null)
        {
            throw new UnsupportedOperationException("columnfamily may not be null");
        }

        conf.set(INPUT_KEYSPACE_CONFIG, keyspace);
        conf.set(INPUT_COLUMNFAMILY_CONFIG, columnFamily);
        conf.set(INPUT_WIDEROWS_CONFIG, String.valueOf(widerows));
    }

    /**
     * Set the keyspace and column family for the input of this job.
     *
     * @param conf         Job configuration you are about to run
     * @param keyspace
     * @param columnFamily
     */
    public static void setInputColumnFamily(Configuration conf, String keyspace, String columnFamily)
    {
        setInputColumnFamily(conf, keyspace, columnFamily, false);
    }

    /**
     * Set the keyspace for the output of this job.
     *
     * @param conf Job configuration you are about to run
     * @param keyspace
     */
    public static void setOutputKeyspace(Configuration conf, String keyspace)
    {
        if (keyspace == null)
        {
            throw new UnsupportedOperationException("keyspace may not be null");
        }

        conf.set(OUTPUT_KEYSPACE_CONFIG, keyspace);
    }

    /**
     * Set the column family for the output of this job.
     *
     * @param conf         Job configuration you are about to run
     * @param columnFamily
     */
    public static void setOutputColumnFamily(Configuration conf, String columnFamily)
    {
    	conf.set(OUTPUT_COLUMNFAMILY_CONFIG, columnFamily);
    }

    /**
     * Set the column family for the output of this job.
     *
     * @param conf         Job configuration you are about to run
     * @param keyspace
     * @param columnFamily
     */
    public static void setOutputColumnFamily(Configuration conf, String keyspace, String columnFamily)
    {
    	setOutputKeyspace(conf, keyspace);
    	setOutputColumnFamily(conf, columnFamily);
    }

    /**
     * The number of rows to request with each get range slices request.
     * Too big and you can either get timeouts when it takes Cassandra too
     * long to fetch all the data. Too small and the performance
     * will be eaten up by the overhead of each request.
     *
     * @param conf      Job configuration you are about to run
     * @param batchsize Number of rows to request each time
     */
    public static void setRangeBatchSize(Configuration conf, int batchsize)
    {
        conf.setInt(RANGE_BATCH_SIZE_CONFIG, batchsize);
    }

    /**
     * The number of rows to request with each get range slices request.
     * Too big and you can either get timeouts when it takes Cassandra too
     * long to fetch all the data. Too small and the performance
     * will be eaten up by the overhead of each request.
     *
     * @param conf Job configuration you are about to run
     * @return Number of rows to request each time
     */
    public static int getRangeBatchSize(Configuration conf)
    {
        return conf.getInt(RANGE_BATCH_SIZE_CONFIG, DEFAULT_RANGE_BATCH_SIZE);
    }

    /**
     * Set the size of the input split.
     * This affects the number of maps created, if the number is too small
     * the overhead of each map will take up the bulk of the job time.
     *
     * @param conf      Job configuration you are about to run
     * @param splitsize Size of the input split
     */
    public static void setInputSplitSize(Configuration conf, int splitsize)
    {
        conf.setInt(INPUT_SPLIT_SIZE_CONFIG, splitsize);
    }

    public static int getInputSplitSize(Configuration conf)
    {
        return conf.getInt(INPUT_SPLIT_SIZE_CONFIG, DEFAULT_SPLIT_SIZE);
    }

    /**
     * Set the predicate that determines what columns will be selected from each row.
     *
     * @param conf      Job configuration you are about to run
     * @param predicate
     */
    public static void setInputSlicePredicate(Configuration conf, SlicePredicate predicate)
    {
        conf.set(INPUT_PREDICATE_CONFIG, thriftToString(predicate));
    }

    public static SlicePredicate getInputSlicePredicate(Configuration conf)
    {
        String s = conf.get(INPUT_PREDICATE_CONFIG);
        return s == null ? null : predicateFromString(s);
    }

    private static String thriftToString(TBase object)
    {
        assert object != null;
        // this is so awful it's kind of cool!
        TSerializer serializer = new TSerializer(new TBinaryProtocol.Factory());
        try
        {
            return Hex.bytesToHex(serializer.serialize(object));
        }
        catch (TException e)
        {
            throw new RuntimeException(e);
        }
    }

    private static SlicePredicate predicateFromString(String st)
    {
        assert st != null;
        TDeserializer deserializer = new TDeserializer(new TBinaryProtocol.Factory());
        SlicePredicate predicate = new SlicePredicate();
        try
        {
            deserializer.deserialize(predicate, Hex.hexToBytes(st));
        }
        catch (TException e)
        {
            throw new RuntimeException(e);
        }
        return predicate;
    }

    /**
     * Set the KeyRange to limit the rows.
     * @param conf Job configuration you are about to run
     */
    public static void setInputRange(Configuration conf, String startToken, String endToken)
    {
        KeyRange range = new KeyRange().setStart_token(startToken).setEnd_token(endToken);
        conf.set(INPUT_KEYRANGE_CONFIG, thriftToString(range));
    }

    /**
     * Set the KeyRange to limit the rows.
     * @param conf Job configuration you are about to run
     */
    public static void setInputRange(Configuration conf, String startToken, String endToken, List<IndexExpression> filter)
    {
        KeyRange range = new KeyRange().setStart_token(startToken).setEnd_token(endToken).setRow_filter(filter);
        conf.set(INPUT_KEYRANGE_CONFIG, thriftToString(range));
    }

    /**
     * Set the KeyRange to limit the rows.
     * @param conf Job configuration you are about to run
     */
    public static void setInputRange(Configuration conf, List<IndexExpression> filter)
    {
        KeyRange range = new KeyRange().setRow_filter(filter);
        conf.set(INPUT_KEYRANGE_CONFIG, thriftToString(range));
    }

    /** may be null if unset */
    public static KeyRange getInputKeyRange(Configuration conf)
    {
        String str = conf.get(INPUT_KEYRANGE_CONFIG);
        return str == null ? null : keyRangeFromString(str);
    }

    private static KeyRange keyRangeFromString(String st)
    {
        assert st != null;
        TDeserializer deserializer = new TDeserializer(new TBinaryProtocol.Factory());
        KeyRange keyRange = new KeyRange();
        try
        {
            deserializer.deserialize(keyRange, Hex.hexToBytes(st));
        }
        catch (TException e)
        {
            throw new RuntimeException(e);
        }
        return keyRange;
    }

    public static String getInputKeyspace(Configuration conf)
    {
        return conf.get(INPUT_KEYSPACE_CONFIG);
    }

    public static String getOutputKeyspace(Configuration conf)
    {
        return conf.get(OUTPUT_KEYSPACE_CONFIG);
    }

    public static void setInputKeyspaceUserNameAndPassword(Configuration conf, String username, String password)
    {
        setInputKeyspaceUserName(conf, username);
        setInputKeyspacePassword(conf, password);
    }

    public static void setInputKeyspaceUserName(Configuration conf, String username)
    {
        conf.set(INPUT_KEYSPACE_USERNAME_CONFIG, username);
    }

    public static String getInputKeyspaceUserName(Configuration conf)
    {
    	return conf.get(INPUT_KEYSPACE_USERNAME_CONFIG);
    }

    public static void setInputKeyspacePassword(Configuration conf, String password)
    {
        conf.set(INPUT_KEYSPACE_PASSWD_CONFIG, password);
    }

    public static String getInputKeyspacePassword(Configuration conf)
    {
    	return conf.get(INPUT_KEYSPACE_PASSWD_CONFIG);
    }

    public static void setOutputKeyspaceUserNameAndPassword(Configuration conf, String username, String password)
    {
        setOutputKeyspaceUserName(conf, username);
        setOutputKeyspacePassword(conf, password);
    }

    public static void setOutputKeyspaceUserName(Configuration conf, String username)
    {
        conf.set(OUTPUT_KEYSPACE_USERNAME_CONFIG, username);
    }

    public static String getOutputKeyspaceUserName(Configuration conf)
    {
    	return conf.get(OUTPUT_KEYSPACE_USERNAME_CONFIG);
    }

    public static void setOutputKeyspacePassword(Configuration conf, String password)
    {
        conf.set(OUTPUT_KEYSPACE_PASSWD_CONFIG, password);
    }

    public static String getOutputKeyspacePassword(Configuration conf)
    {
    	return conf.get(OUTPUT_KEYSPACE_PASSWD_CONFIG);
    }

    public static String getInputColumnFamily(Configuration conf)
    {
        return conf.get(INPUT_COLUMNFAMILY_CONFIG);
    }

    public static String getOutputColumnFamily(Configuration conf)
    {
    	if (conf.get(OUTPUT_COLUMNFAMILY_CONFIG) != null)
    		return conf.get(OUTPUT_COLUMNFAMILY_CONFIG);
    	else
    		throw new UnsupportedOperationException("You must set the output column family using either setOutputColumnFamily or by adding a named output with MultipleOutputs");
    }

    public static boolean getInputIsWide(Configuration conf)
    {
        return Boolean.parseBoolean(conf.get(INPUT_WIDEROWS_CONFIG));
    }

    public static String getReadConsistencyLevel(Configuration conf)
    {
        return conf.get(READ_CONSISTENCY_LEVEL, "ONE");
    }

    public static String getWriteConsistencyLevel(Configuration conf)
    {
        return conf.get(WRITE_CONSISTENCY_LEVEL, "ONE");
    }

    public static int getInputRpcPort(Configuration conf)
    {
        return Integer.parseInt(conf.get(INPUT_THRIFT_PORT, "9160"));
    }

    public static void setInputRpcPort(Configuration conf, String port)
    {
        conf.set(INPUT_THRIFT_PORT, port);
    }

    public static String getInputInitialAddress(Configuration conf)
    {
        return conf.get(INPUT_INITIAL_THRIFT_ADDRESS);
    }

    public static void setInputInitialAddress(Configuration conf, String address)
    {
        conf.set(INPUT_INITIAL_THRIFT_ADDRESS, address);
    }

    public static void setInputPartitioner(Configuration conf, String classname)
    {
        conf.set(INPUT_PARTITIONER_CONFIG, classname);
    }

    public static IPartitioner getInputPartitioner(Configuration conf)
    {
        try
        {
            return FBUtilities.newPartitioner(conf.get(INPUT_PARTITIONER_CONFIG));
        }
        catch (ConfigurationException e)
        {
            throw new RuntimeException(e);
        }
    }

    public static int getOutputRpcPort(Configuration conf)
    {
        return Integer.parseInt(conf.get(OUTPUT_THRIFT_PORT, "9160"));
    }

    public static void setOutputRpcPort(Configuration conf, String port)
    {
        conf.set(OUTPUT_THRIFT_PORT, port);
    }

    public static String getOutputInitialAddress(Configuration conf)
    {
        return conf.get(OUTPUT_INITIAL_THRIFT_ADDRESS);
    }

    public static void setOutputInitialAddress(Configuration conf, String address)
    {
        conf.set(OUTPUT_INITIAL_THRIFT_ADDRESS, address);
    }

    public static void setOutputPartitioner(Configuration conf, String classname)
    {
        conf.set(OUTPUT_PARTITIONER_CONFIG, classname);
    }

    public static IPartitioner getOutputPartitioner(Configuration conf)
    {
        try
        {
            return FBUtilities.newPartitioner(conf.get(OUTPUT_PARTITIONER_CONFIG));
        }
        catch (ConfigurationException e)
        {
            throw new RuntimeException(e);
        }
    }

    public static String getOutputCompressionClass(Configuration conf)
    {
        return conf.get(OUTPUT_COMPRESSION_CLASS);
    }

    public static String getOutputCompressionChunkLength(Configuration conf)
    {
        return conf.get(OUTPUT_COMPRESSION_CHUNK_LENGTH, String.valueOf(CompressionParameters.DEFAULT_CHUNK_LENGTH));
    }

    public static void setOutputCompressionClass(Configuration conf, String classname)
    {
        conf.set(OUTPUT_COMPRESSION_CLASS, classname);
    }

    public static void setOutputCompressionChunkLength(Configuration conf, String length)
    {
        conf.set(OUTPUT_COMPRESSION_CHUNK_LENGTH, length);
    }

    public static void setThriftFramedTransportSizeInMb(Configuration conf, int frameSizeInMB)
    {
        conf.setInt(THRIFT_FRAMED_TRANSPORT_SIZE_IN_MB, frameSizeInMB);
    }

    /**
     * @param conf The configuration to use.
     * @return Value (converts MBs to Bytes) set by {@link #setThriftFramedTransportSizeInMb(Configuration, int)} or default of 15MB
     */
    public static int getThriftFramedTransportSize(Configuration conf)
    {
        return conf.getInt(THRIFT_FRAMED_TRANSPORT_SIZE_IN_MB, 15) * 1024 * 1024; // 15MB is default in Cassandra
    }

    @Deprecated
    public static void setThriftMaxMessageLengthInMb(Configuration conf, int maxMessageSizeInMB)
    {
<<<<<<< HEAD
        conf.setInt(THRIFT_MAX_MESSAGE_LENGTH_IN_MB, maxMessageSizeInMB);
    }

    /**
     * @param conf The configuration to use.
     * @return Value (converts MBs to Bytes) set by {@link #setThriftMaxMessageLengthInMb(Configuration, int)} or default of 16MB
     */
    public static int getThriftMaxMessageLength(Configuration conf)
    {
        return conf.getInt(THRIFT_MAX_MESSAGE_LENGTH_IN_MB, 16) * 1024 * 1024; // 16MB is default in Cassandra
=======
        // SEE CASSANDRA-5529
>>>>>>> 40669a33
    }

    public static CompressionParameters getOutputCompressionParamaters(Configuration conf)
    {
        if (getOutputCompressionClass(conf) == null)
            return new CompressionParameters(null);

        Map<String, String> options = new HashMap<String, String>();
        options.put(CompressionParameters.SSTABLE_COMPRESSION, getOutputCompressionClass(conf));
        options.put(CompressionParameters.CHUNK_LENGTH_KB, getOutputCompressionChunkLength(conf));

        try {
            return CompressionParameters.create(options);
        } catch (ConfigurationException e) {
            throw new RuntimeException(e);
        }
    }

    public static Cassandra.Client getClientFromInputAddressList(Configuration conf) throws IOException
    {
        return getClientFromAddressList(conf, ConfigHelper.getInputInitialAddress(conf).split(","), ConfigHelper.getInputRpcPort(conf));
    }

    public static Cassandra.Client getClientFromOutputAddressList(Configuration conf) throws IOException
    {
        return getClientFromAddressList(conf, ConfigHelper.getOutputInitialAddress(conf).split(","), ConfigHelper.getOutputRpcPort(conf));
    }

    private static Cassandra.Client getClientFromAddressList(Configuration conf, String[] addresses, int port) throws IOException
    {
        Cassandra.Client client = null;
        List<IOException> exceptions = new ArrayList<IOException>();
        for (String address : addresses)
        {
            try
            {
                client = createConnection(conf, address, port);
                break;
            }
            catch (IOException ioe)
            {
                exceptions.add(ioe);
            }
        }
        if (client == null)
        {
            logger.error("failed to connect to any initial addresses");
            for (IOException ioe : exceptions)
            {
                logger.error("", ioe);
            }
            throw exceptions.get(exceptions.size() - 1);
        }
        return client;
    }

    public static Cassandra.Client createConnection(Configuration conf, String host, Integer port)
            throws IOException
    {
        try
        {
            TSocket socket = new TSocket(host, port);
            TTransport transport = getInputTransportFactory(conf).openTransport(socket, conf);
            return new Cassandra.Client(new TBinaryProtocol(transport, true, true));
        }
        catch (LoginException e)
        {
            throw new IOException("Unable to login to server " + host + ":" + port, e);
        }
        catch (TTransportException e)
        {
            throw new IOException("Unable to connect to server " + host + ":" + port, e);
        }
    }

    public static ITransportFactory getInputTransportFactory(Configuration conf)
    {
        return getTransportFactory(conf.get(INPUT_TRANSPORT_FACTORY_CLASS, TFramedTransportFactory.class.getName()));
    }

    public static void setInputTransportFactoryClass(Configuration conf, String classname)
    {
        conf.set(INPUT_TRANSPORT_FACTORY_CLASS, classname);
    }

    public static ITransportFactory getOutputTransportFactory(Configuration conf)
    {
        return getTransportFactory(conf.get(OUTPUT_TRANSPORT_FACTORY_CLASS, TFramedTransportFactory.class.getName()));
    }

    public static void setOutputTransportFactoryClass(Configuration conf, String classname)
    {
        conf.set(OUTPUT_TRANSPORT_FACTORY_CLASS, classname);
    }

    private static ITransportFactory getTransportFactory(String factoryClassName) {
        try
        {
            return (ITransportFactory) Class.forName(factoryClassName).newInstance();
        }
        catch (Exception e)
        {
            throw new RuntimeException("Failed to instantiate transport factory:" + factoryClassName, e);
        }
    }
}<|MERGE_RESOLUTION|>--- conflicted
+++ resolved
@@ -502,25 +502,6 @@
         return conf.getInt(THRIFT_FRAMED_TRANSPORT_SIZE_IN_MB, 15) * 1024 * 1024; // 15MB is default in Cassandra
     }
 
-    @Deprecated
-    public static void setThriftMaxMessageLengthInMb(Configuration conf, int maxMessageSizeInMB)
-    {
-<<<<<<< HEAD
-        conf.setInt(THRIFT_MAX_MESSAGE_LENGTH_IN_MB, maxMessageSizeInMB);
-    }
-
-    /**
-     * @param conf The configuration to use.
-     * @return Value (converts MBs to Bytes) set by {@link #setThriftMaxMessageLengthInMb(Configuration, int)} or default of 16MB
-     */
-    public static int getThriftMaxMessageLength(Configuration conf)
-    {
-        return conf.getInt(THRIFT_MAX_MESSAGE_LENGTH_IN_MB, 16) * 1024 * 1024; // 16MB is default in Cassandra
-=======
-        // SEE CASSANDRA-5529
->>>>>>> 40669a33
-    }
-
     public static CompressionParameters getOutputCompressionParamaters(Configuration conf)
     {
         if (getOutputCompressionClass(conf) == null)
