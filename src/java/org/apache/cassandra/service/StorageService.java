/*
 * Licensed to the Apache Software Foundation (ASF) under one
 * or more contributor license agreements.  See the NOTICE file
 * distributed with this work for additional information
 * regarding copyright ownership.  The ASF licenses this file
 * to you under the Apache License, Version 2.0 (the
 * "License"); you may not use this file except in compliance
 * with the License.  You may obtain a copy of the License at
 *
 *     http://www.apache.org/licenses/LICENSE-2.0
 *
 * Unless required by applicable law or agreed to in writing, software
 * distributed under the License is distributed on an "AS IS" BASIS,
 * WITHOUT WARRANTIES OR CONDITIONS OF ANY KIND, either express or implied.
 * See the License for the specific language governing permissions and
 * limitations under the License.
 */
package org.apache.cassandra.service;

import java.io.File;
import java.io.IOError;
import java.io.IOException;
import java.lang.management.ManagementFactory;
import java.net.InetAddress;
import java.net.UnknownHostException;
import java.nio.ByteBuffer;
import java.util.*;
import java.util.Map.Entry;
import java.util.concurrent.*;
import java.util.concurrent.atomic.AtomicInteger;
import javax.management.MBeanServer;
import javax.management.ObjectName;

import com.google.common.base.Supplier;
import com.google.common.collect.*;

import org.apache.cassandra.metrics.ClientRequestMetrics;
import org.apache.log4j.Level;
import org.apache.commons.lang.StringUtils;
import org.slf4j.Logger;
import org.slf4j.LoggerFactory;

import org.apache.cassandra.concurrent.DebuggableScheduledThreadPoolExecutor;
import org.apache.cassandra.concurrent.Stage;
import org.apache.cassandra.concurrent.StageManager;
import org.apache.cassandra.config.*;
import org.apache.cassandra.db.*;
import org.apache.cassandra.db.Table;
import org.apache.cassandra.db.commitlog.CommitLog;
import org.apache.cassandra.dht.*;
import org.apache.cassandra.gms.*;
import org.apache.cassandra.io.sstable.SSTableDeletingTask;
import org.apache.cassandra.io.sstable.SSTableLoader;
import org.apache.cassandra.io.util.FileUtils;
import org.apache.cassandra.locator.AbstractReplicationStrategy;
import org.apache.cassandra.locator.DynamicEndpointSnitch;
import org.apache.cassandra.locator.IEndpointSnitch;
import org.apache.cassandra.locator.TokenMetadata;
import org.apache.cassandra.net.IAsyncResult;
import org.apache.cassandra.net.Message;
import org.apache.cassandra.net.MessagingService;
import org.apache.cassandra.net.ResponseVerbHandler;
import org.apache.cassandra.service.AntiEntropyService.RepairFuture;
import org.apache.cassandra.service.AntiEntropyService.TreeRequestVerbHandler;
import org.apache.cassandra.streaming.*;
import org.apache.cassandra.thrift.*;
import org.apache.cassandra.utils.FBUtilities;
import org.apache.cassandra.utils.NodeId;
import org.apache.cassandra.utils.Pair;
import org.apache.cassandra.utils.WrappedRunnable;

/**
 * This abstraction contains the token/identifier of this node
 * on the identifier space. This token gets gossiped around.
 * This class will also maintain histograms of the load information
 * of other nodes in the cluster.
 */
public class StorageService implements IEndpointStateChangeSubscriber, StorageServiceMBean
{
    private static final Logger logger = LoggerFactory.getLogger(StorageService.class);

    public static final int RING_DELAY = getRingDelay(); // delay after which we assume ring has stablized

    /* All verb handler identifiers */
    public enum Verb
    {
        MUTATION,
        BINARY, // Deprecated
        READ_REPAIR,
        READ,
        REQUEST_RESPONSE, // client-initiated reads and writes
        STREAM_INITIATE, // Deprecated
        STREAM_INITIATE_DONE, // Deprecated
        STREAM_REPLY,
        STREAM_REQUEST,
        RANGE_SLICE,
        BOOTSTRAP_TOKEN,
        TREE_REQUEST,
        TREE_RESPONSE,
        JOIN, // Deprecated
        GOSSIP_DIGEST_SYN,
        GOSSIP_DIGEST_ACK,
        GOSSIP_DIGEST_ACK2,
        DEFINITIONS_ANNOUNCE, // Deprecated
        DEFINITIONS_UPDATE,
        TRUNCATE,
        SCHEMA_CHECK,
        INDEX_SCAN, // Deprecated
        REPLICATION_FINISHED,
        INTERNAL_RESPONSE, // responses to internal calls
        COUNTER_MUTATION,
        STREAMING_REPAIR_REQUEST,
        STREAMING_REPAIR_RESPONSE,
        SNAPSHOT, // Similar to nt snapshot
        MIGRATION_REQUEST,
        GOSSIP_SHUTDOWN,
        // use as padding for backwards compatability where a previous version needs to validate a verb from the future.
        UNUSED_1,
        UNUSED_2,
        UNUSED_3,
        ;
        // remember to add new verbs at the end, since we serialize by ordinal
    }
    public static final Verb[] VERBS = Verb.values();

    public static final EnumMap<StorageService.Verb, Stage> verbStages = new EnumMap<StorageService.Verb, Stage>(StorageService.Verb.class)
    {{
        put(Verb.MUTATION, Stage.MUTATION);
        put(Verb.BINARY, Stage.MUTATION);
        put(Verb.READ_REPAIR, Stage.MUTATION);
        put(Verb.TRUNCATE, Stage.MUTATION);
        put(Verb.READ, Stage.READ);
        put(Verb.REQUEST_RESPONSE, Stage.REQUEST_RESPONSE);
        put(Verb.STREAM_REPLY, Stage.MISC); // TODO does this really belong on misc? I've just copied old behavior here
        put(Verb.STREAM_REQUEST, Stage.STREAM);
        put(Verb.RANGE_SLICE, Stage.READ);
        put(Verb.BOOTSTRAP_TOKEN, Stage.MISC);
        put(Verb.TREE_REQUEST, Stage.ANTI_ENTROPY);
        put(Verb.TREE_RESPONSE, Stage.ANTI_ENTROPY);
        put(Verb.STREAMING_REPAIR_REQUEST, Stage.ANTI_ENTROPY);
        put(Verb.STREAMING_REPAIR_RESPONSE, Stage.ANTI_ENTROPY);
        put(Verb.GOSSIP_DIGEST_ACK, Stage.GOSSIP);
        put(Verb.GOSSIP_DIGEST_ACK2, Stage.GOSSIP);
        put(Verb.GOSSIP_DIGEST_SYN, Stage.GOSSIP);
        put(Verb.GOSSIP_SHUTDOWN, Stage.GOSSIP);
        put(Verb.DEFINITIONS_UPDATE, Stage.MIGRATION);
        put(Verb.SCHEMA_CHECK, Stage.MIGRATION);
        put(Verb.MIGRATION_REQUEST, Stage.MIGRATION);
        put(Verb.INDEX_SCAN, Stage.READ);
        put(Verb.REPLICATION_FINISHED, Stage.MISC);
        put(Verb.INTERNAL_RESPONSE, Stage.INTERNAL_RESPONSE);
        put(Verb.COUNTER_MUTATION, Stage.MUTATION);
        put(Verb.SNAPSHOT, Stage.MISC);
        put(Verb.UNUSED_1, Stage.INTERNAL_RESPONSE);
        put(Verb.UNUSED_2, Stage.INTERNAL_RESPONSE);
        put(Verb.UNUSED_3, Stage.INTERNAL_RESPONSE);
    }};

    private static int getRingDelay()
    {
        String newdelay = System.getProperty("cassandra.ring_delay_ms");
        if (newdelay != null)
        {
            logger.info("Overriding RING_DELAY to {}ms", newdelay);
            return Integer.parseInt(newdelay);
        }
        else
            return 30 * 1000;
    }

    /**
     * This pool is used for periodic short (sub-second) tasks.
     */
     public static final DebuggableScheduledThreadPoolExecutor scheduledTasks = new DebuggableScheduledThreadPoolExecutor("ScheduledTasks");

    /**
     * This pool is used by tasks that can have longer execution times, and usually are non periodic.
     */
    public static final DebuggableScheduledThreadPoolExecutor tasks = new DebuggableScheduledThreadPoolExecutor("NonPeriodicTasks");

    /**
     * tasks that do not need to be waited for on shutdown/drain
     */
    public static final DebuggableScheduledThreadPoolExecutor optionalTasks = new DebuggableScheduledThreadPoolExecutor("OptionalTasks");
    static
    {
        tasks.setExecuteExistingDelayedTasksAfterShutdownPolicy(false);
    }

    /* This abstraction maintains the token/endpoint metadata information */
    private TokenMetadata tokenMetadata = new TokenMetadata();

    public VersionedValue.VersionedValueFactory valueFactory = new VersionedValue.VersionedValueFactory(getPartitioner());

    public static final StorageService instance = new StorageService();

    public static IPartitioner getPartitioner()
    {
        return DatabaseDescriptor.getPartitioner();
    }

    public Collection<Range<Token>> getLocalRanges(String table)
    {
        return getRangesForEndpoint(table, FBUtilities.getBroadcastAddress());
    }

    public Collection<Range<Token>> getLocalPrimaryRanges()
    {
        return getPrimaryRangesForEndpoint(FBUtilities.getBroadcastAddress());
    }

    @Deprecated
    public Range<Token> getLocalPrimaryRange()
    {
        return getPrimaryRangeForEndpoint(FBUtilities.getBroadcastAddress());
    }

    // For JMX's sake. Use getLocalPrimaryRange for internal uses
    public List<String> getPrimaryRange()
    {
        return getLocalPrimaryRange().asList();
    }

    private final Set<InetAddress> replicatingNodes = Collections.synchronizedSet(new HashSet<InetAddress>());
    private CassandraDaemon daemon;

    private InetAddress removingNode;

    /* Are we starting this node in bootstrap mode? */
    private boolean isBootstrapMode;

    /* we bootstrap but do NOT join the ring unless told to do so */
    private boolean isSurveyMode= Boolean.parseBoolean(System.getProperty("cassandra.write_survey", "false"));

    /* when intialized as a client, we shouldn't write to the system table. */
    private boolean isClientMode;
    private boolean initialized;
    private volatile boolean joined = false;

    private static enum Mode { NORMAL, CLIENT, JOINING, LEAVING, DECOMMISSIONED, MOVING, DRAINING, DRAINED }
    private Mode operationMode;

    private final MigrationManager migrationManager = new MigrationManager();

    /* Used for tracking drain progress */
    private volatile int totalCFs, remainingCFs;

    private static final AtomicInteger nextRepairCommand = new AtomicInteger();

    public void finishBootstrapping()
    {
        isBootstrapMode = false;
    }

    /** This method updates the local token on disk  */
    public void setToken(Token token)
    {
        setTokens(Arrays.asList(token));
    }

    /** This method updates the local token on disk  */
    public void setTokens(Collection<Token> tokens)
    {
        if (logger.isDebugEnabled())
            logger.debug("Setting tokens to {}", tokens);
        SystemTable.updateTokens(tokens);
        tokenMetadata.updateNormalTokens(tokens, FBUtilities.getBroadcastAddress());
        Gossiper.instance.addLocalApplicationState(ApplicationState.STATUS,
                                                   valueFactory.normal(getLocalTokens(), SystemTable.getLocalHostId()));
        setMode(Mode.NORMAL, false);
    }

    public StorageService()
    {
        MBeanServer mbs = ManagementFactory.getPlatformMBeanServer();
        try
        {
            mbs.registerMBean(this, new ObjectName("org.apache.cassandra.db:type=StorageService"));
        }
        catch (Exception e)
        {
            throw new RuntimeException(e);
        }

        /* register the verb handlers */
        MessagingService.instance().registerVerbHandlers(Verb.MUTATION, new RowMutationVerbHandler());
        MessagingService.instance().registerVerbHandlers(Verb.READ_REPAIR, new ReadRepairVerbHandler());
        MessagingService.instance().registerVerbHandlers(Verb.READ, new ReadVerbHandler());
        MessagingService.instance().registerVerbHandlers(Verb.RANGE_SLICE, new RangeSliceVerbHandler());
        MessagingService.instance().registerVerbHandlers(Verb.INDEX_SCAN, new IndexScanVerbHandler());
        MessagingService.instance().registerVerbHandlers(Verb.COUNTER_MUTATION, new CounterMutationVerbHandler());
        MessagingService.instance().registerVerbHandlers(Verb.TRUNCATE, new TruncateVerbHandler());

        // see BootStrapper for a summary of how the bootstrap verbs interact
        MessagingService.instance().registerVerbHandlers(Verb.BOOTSTRAP_TOKEN, new BootStrapper.BootstrapTokenVerbHandler());
        MessagingService.instance().registerVerbHandlers(Verb.STREAM_REQUEST, new StreamRequestVerbHandler());
        MessagingService.instance().registerVerbHandlers(Verb.STREAM_REPLY, new StreamReplyVerbHandler());
        MessagingService.instance().registerVerbHandlers(Verb.REPLICATION_FINISHED, new ReplicationFinishedVerbHandler());
        MessagingService.instance().registerVerbHandlers(Verb.REQUEST_RESPONSE, new ResponseVerbHandler());
        MessagingService.instance().registerVerbHandlers(Verb.INTERNAL_RESPONSE, new ResponseVerbHandler());
        MessagingService.instance().registerVerbHandlers(Verb.TREE_REQUEST, new TreeRequestVerbHandler());
        MessagingService.instance().registerVerbHandlers(Verb.TREE_RESPONSE, new AntiEntropyService.TreeResponseVerbHandler());
        MessagingService.instance().registerVerbHandlers(Verb.STREAMING_REPAIR_REQUEST, new StreamingRepairTask.StreamingRepairRequest());
        MessagingService.instance().registerVerbHandlers(Verb.STREAMING_REPAIR_RESPONSE, new StreamingRepairTask.StreamingRepairResponse());

        MessagingService.instance().registerVerbHandlers(Verb.GOSSIP_DIGEST_SYN, new GossipDigestSynVerbHandler());
        MessagingService.instance().registerVerbHandlers(Verb.GOSSIP_DIGEST_ACK, new GossipDigestAckVerbHandler());
        MessagingService.instance().registerVerbHandlers(Verb.GOSSIP_DIGEST_ACK2, new GossipDigestAck2VerbHandler());
        MessagingService.instance().registerVerbHandlers(Verb.GOSSIP_SHUTDOWN, new GossipShutdownVerbHandler());

        MessagingService.instance().registerVerbHandlers(Verb.DEFINITIONS_UPDATE, new DefinitionsUpdateVerbHandler());
        MessagingService.instance().registerVerbHandlers(Verb.SCHEMA_CHECK, new SchemaCheckVerbHandler());
        MessagingService.instance().registerVerbHandlers(Verb.MIGRATION_REQUEST, new MigrationRequestVerbHandler());

        MessagingService.instance().registerVerbHandlers(Verb.SNAPSHOT, new SnapshotVerbHandler());

        // spin up the streaming service so it is available for jmx tools.
        if (StreamingService.instance == null)
            throw new RuntimeException("Streaming service is unavailable.");
    }

    public void registerDaemon(CassandraDaemon daemon)
    {
        this.daemon = daemon;
    }

    // should only be called via JMX
    public void stopGossiping()
    {
        if (initialized)
        {
            logger.warn("Stopping gossip by operator request");
            Gossiper.instance.stop();
            initialized = false;
        }
    }

    // should only be called via JMX
    public void startGossiping()
    {
        if (!initialized)
        {
            logger.warn("Starting gossip by operator request");
            Gossiper.instance.start((int)(System.currentTimeMillis() / 1000));
            initialized = true;
        }
    }

    // should only be called via JMX
    public void startRPCServer()
    {
        if (daemon == null)
        {
            throw new IllegalStateException("No configured RPC daemon");
        }
        daemon.startRPCServer();
    }

    public void stopRPCServer()
    {
        if (daemon == null)
        {
            throw new IllegalStateException("No configured RPC daemon");
        }
        daemon.stopRPCServer();
    }

    public boolean isRPCServerRunning()
    {
        if (daemon == null)
        {
            return false;
        }
        return daemon.isRPCServerRunning();
    }

    public void stopClient()
    {
        Gossiper.instance.unregister(migrationManager);
        Gossiper.instance.unregister(this);
        Gossiper.instance.stop();
        MessagingService.instance().shutdown();
        // give it a second so that task accepted before the MessagingService shutdown gets submitted to the stage (to avoid RejectedExecutionException)
        try { Thread.sleep(1000L); } catch (InterruptedException e) {}
        StageManager.shutdownNow();
    }

    public boolean isInitialized()
    {
        return initialized;
    }

    public synchronized void initClient() throws IOException, ConfigurationException
    {
        initClient(RING_DELAY);
    }

    public synchronized void initClient(int delay) throws IOException, ConfigurationException
    {
        if (initialized)
        {
            if (!isClientMode)
                throw new UnsupportedOperationException("StorageService does not support switching modes.");
            return;
        }
        initialized = true;
        isClientMode = true;
        logger.info("Starting up client gossip");
        setMode(Mode.CLIENT, false);
        Gossiper.instance.register(this);
        Gossiper.instance.start((int)(System.currentTimeMillis() / 1000)); // needed for node-ring gathering.
        MessagingService.instance().listen(FBUtilities.getLocalAddress());

        // sleep a while to allow gossip to warm up (the other nodes need to know about this one before they can reply).
        try
        {
            Thread.sleep(delay);
        }
        catch (Exception ex)
        {
            throw new IOError(ex);
        }

        Schema.instance.updateVersionAndAnnounce();
    }

    public synchronized void initServer() throws IOException, ConfigurationException
    {
        initServer(RING_DELAY);
    }

    public synchronized void initServer(int delay) throws IOException, ConfigurationException
    {
        logger.info("Cassandra version: " + FBUtilities.getReleaseVersionString());
        logger.info("Thrift API version: " + Constants.VERSION);
        logger.info("CQL supported versions: " + StringUtils.join(ClientState.getCQLSupportedVersion(), ",") + " (default: " + ClientState.DEFAULT_CQL_VERSION + ")");

        if (initialized)
        {
            if (isClientMode)
                throw new UnsupportedOperationException("StorageService does not support switching modes.");
            return;
        }
        initialized = true;
        isClientMode = false;

        // Ensure StorageProxy is initialized on start-up; see CASSANDRA-3797.
        try
        {
            Class.forName("org.apache.cassandra.service.StorageProxy");
        }
        catch (ClassNotFoundException e)
        {
            throw new AssertionError(e);
        }

        if (!isClientMode)
        {
            // "Touch" metrics classes to trigger static initialization, such that all metrics become available
            // on start-up even if they have not yet been used.
            new ClientRequestMetrics();
        }

        if (Boolean.parseBoolean(System.getProperty("cassandra.load_ring_state", "true")))
        {
            logger.info("Loading persisted ring state");
            for (Map.Entry<Token, InetAddress> entry : SystemTable.loadTokens().entrySet())
            {
                if (entry.getValue() == FBUtilities.getLocalAddress())
                {
                    // entry has been mistakenly added, delete it
                    SystemTable.removeToken(entry.getKey());
                }
                else
                {
                    tokenMetadata.updateNormalToken(entry.getKey(), entry.getValue());
                    Gossiper.instance.addSavedEndpoint(entry.getValue());
                }
            }
        }

        if (Boolean.parseBoolean(System.getProperty("cassandra.renew_counter_id", "false")))
        {
            logger.info("Renewing local node id (as requested)");
            NodeId.renewLocalId();
        }

        // daemon threads, like our executors', continue to run while shutdown hooks are invoked
        Thread drainOnShutdown = new Thread(new WrappedRunnable()
        {
            @Override
            public void runMayThrow() throws ExecutionException, InterruptedException, IOException
            {
                ThreadPoolExecutor mutationStage = StageManager.getStage(Stage.MUTATION);
                if (mutationStage.isShutdown())
                    return; // drained already

                stopRPCServer();
                optionalTasks.shutdown();
                Gossiper.instance.stop();

                // In-progress writes originating here could generate hints to be written, so shut down MessagingService
                // before mutation stage, so we can get all the hints saved before shutting down
                MessagingService.instance().shutdown();
                mutationStage.shutdown();
                mutationStage.awaitTermination(3600, TimeUnit.SECONDS);
                StorageProxy.instance.verifyNoHintsInProgress();

                List<Future<?>> flushes = new ArrayList<Future<?>>();
                for (Table table : Table.all())
                {
                    KSMetaData ksm = Schema.instance.getKSMetaData(table.name);
                    if (!ksm.durableWrites)
                    {
                        for (ColumnFamilyStore cfs : table.getColumnFamilyStores())
                        {
                            Future<?> future = cfs.forceFlush();
                            if (future != null)
                                flushes.add(future);
                        }
                    }
                }
                FBUtilities.waitOnFutures(flushes);

                CommitLog.instance.shutdownBlocking();

                // wait for miscellaneous tasks like sstable and commitlog segment deletion
                tasks.shutdown();
                if (!tasks.awaitTermination(1, TimeUnit.MINUTES))
                    logger.warn("Miscellaneous task executor still busy after one minute; proceeding with shutdown");
            }
        }, "StorageServiceShutdownHook");
        Runtime.getRuntime().addShutdownHook(drainOnShutdown);

        if (Boolean.parseBoolean(System.getProperty("cassandra.join_ring", "true")))
        {
            joinTokenRing(delay);
        }
        else
        {
            logger.info("Not joining ring as requested. Use JMX (StorageService->joinRing()) to initiate ring joining");
        }
    }

    private void joinTokenRing(int delay) throws IOException, org.apache.cassandra.config.ConfigurationException
    {
        logger.info("Starting up server gossip");
        joined = true;

        // Seed the host ID-to-endpoint map with our own ID.
        getTokenMetadata().updateHostId(SystemTable.getLocalHostId(), FBUtilities.getBroadcastAddress());

        // have to start the gossip service before we can see any info on other nodes.  this is necessary
        // for bootstrap to get the load info it needs.
        // (we won't be part of the storage ring though until we add a nodeId to our state, below.)
        Gossiper.instance.register(this);
        Gossiper.instance.register(migrationManager);
        Gossiper.instance.start(SystemTable.incrementAndGetGeneration()); // needed for node-ring gathering.
        // gossip schema version when gossiper is running
        Schema.instance.updateVersionAndAnnounce();
        // add rpc listening info
        Gossiper.instance.addLocalApplicationState(ApplicationState.RPC_ADDRESS, valueFactory.rpcaddress(DatabaseDescriptor.getRpcAddress()));
        if (null != DatabaseDescriptor.getReplaceToken())
            Gossiper.instance.addLocalApplicationState(ApplicationState.STATUS, valueFactory.hibernate(true));

        MessagingService.instance().listen(FBUtilities.getLocalAddress());
        LoadBroadcaster.instance.startBroadcasting();
        MigrationManager.passiveAnnounce(Schema.instance.getVersion());
        Gossiper.instance.addLocalApplicationState(ApplicationState.RELEASE_VERSION, valueFactory.releaseVersion());

        HintedHandOffManager.instance.start();

        if (DatabaseDescriptor.isAutoBootstrap()
                && DatabaseDescriptor.getSeeds().contains(FBUtilities.getBroadcastAddress())
                && !SystemTable.isBootstrapped())
            logger.info("This node will not auto bootstrap because it is configured to be a seed node.");

        Set<InetAddress> current = new HashSet<InetAddress>();
        // first startup is only chance to bootstrap
        Collection<Token> tokens;
        if (DatabaseDescriptor.isAutoBootstrap()
            && !(SystemTable.isBootstrapped()
                 || DatabaseDescriptor.getSeeds().contains(FBUtilities.getBroadcastAddress())
                 || !Schema.instance.getNonSystemTables().isEmpty()))
        {
            setMode(Mode.JOINING, "waiting for ring and schema information", true);
            // first sleep the delay to make sure we see the schema
            try
            {
                Thread.sleep(delay);
            }
            catch (InterruptedException e)
            {
                throw new AssertionError(e);
            }
            // now if our schema hasn't matched, keep sleeping until it does
            while (!MigrationManager.isReadyForBootstrap())
            {
                setMode(Mode.JOINING, "waiting for schema information to complete", true);
                try
                {
                    Thread.sleep(delay);
                }
                catch (InterruptedException e)
                {
                    throw new AssertionError(e);
                }
            }
            setMode(Mode.JOINING, "schema complete, ready to bootstrap", true);


            if (logger.isDebugEnabled())
                logger.debug("... got ring + schema info");

            if (DatabaseDescriptor.getReplaceToken() == null)
            {
                if (tokenMetadata.isMember(FBUtilities.getBroadcastAddress()))
                {
                    String s = "This node is already a member of the token ring; bootstrap aborted. (If replacing a dead node, remove the old one from the ring first.)";
                    throw new UnsupportedOperationException(s);
                }
                setMode(Mode.JOINING, "getting bootstrap token", true);
                tokens = BootStrapper.getBootstrapTokens(tokenMetadata, LoadBroadcaster.instance.getLoadInfo());
            }
            else
            {
                try
                {
                    // Sleeping additionally to make sure that the server actually is not alive
                    // and giving it more time to gossip if alive.
                    Thread.sleep(LoadBroadcaster.BROADCAST_INTERVAL);
                }
                catch (InterruptedException e)
                {
                    throw new AssertionError(e);
                }
                String[] replaceTokens = DatabaseDescriptor.getReplaceToken().split(",");
                tokens = new ArrayList<Token>();
                for (String token : replaceTokens)
                    tokens.add(StorageService.getPartitioner().getTokenFactory().fromString(token));

                // check for operator errors...
                for (Token token : tokens)
                {
                    InetAddress existing = tokenMetadata.getEndpoint(token);
                    if (null != existing && Gossiper.instance.getEndpointStateForEndpoint(existing).getUpdateTimestamp() > (System.currentTimeMillis() - delay))
                        throw new UnsupportedOperationException("Cannnot replace a token for a Live node... ");
                    current.add(existing);
                }
                
                setMode(Mode.JOINING, "Replacing a node with token: " + tokens, true);
            }

            bootstrap(tokens);
            assert !isBootstrapMode; // bootstrap will block until finished
        }
        else
        {
            tokens = SystemTable.getSavedTokens();
            if (tokens.isEmpty())
            {
                String initialToken = DatabaseDescriptor.getInitialToken();
                if (initialToken == null)
                {
                    tokens = BootStrapper.getRandomTokens(tokenMetadata, DatabaseDescriptor.getNumTokens());
                    if (DatabaseDescriptor.getNumTokens() == 1)
                        logger.warn("Generated random token " + tokens + ". Random tokens will result in an unbalanced ring; see http://wiki.apache.org/cassandra/Operations");
                    else
                        logger.info("Generated random tokens.");
                }
                else
                {
                    String[] tokenStrings = initialToken.split(",");
                    tokens = new ArrayList<Token>();
                    for (String token : tokenStrings)
                        tokens.add(getPartitioner().getTokenFactory().fromString(token));
                    logger.info("Saved token not found. Using " + tokens + " from configuration");
                }
            }
            else
            {
                logger.info("Using saved token " + tokens);
            }
        }

        if (!isSurveyMode)
        {
            // start participating in the ring.
            SystemTable.setBootstrapped(true);
            setTokens(tokens);
            // remove the existing info about the replaced node.
            if (!current.isEmpty())
                for (InetAddress existing : current)
                    Gossiper.instance.replacedEndpoint(existing);
            logger.info("Bootstrap/Replace/Move completed! Now serving reads.");
            assert tokenMetadata.sortedTokens().size() > 0;
        }
        else
        {
            logger.info("Bootstrap complete, but write survey mode is active, not becoming an active ring member. Use JMX (StorageService->joinRing()) to finalize ring joining.");
        }
    }

    public synchronized void joinRing() throws IOException, org.apache.cassandra.config.ConfigurationException
    {
        if (!joined)
        {
            logger.info("Joining ring by operator request");
            joinTokenRing(0);
        }
        else if (isSurveyMode)
        {
            setTokens(SystemTable.getSavedTokens());
            SystemTable.setBootstrapped(true);
            isSurveyMode = false;
            logger.info("Leaving write survey mode and joining ring at operator request");
            assert tokenMetadata.sortedTokens().size() > 0;
        }
    }

    public boolean isJoined()
    {
        return joined;
    }

    public void rebuild(String sourceDc)
    {
        logger.info("rebuild from dc: {}", sourceDc == null ? "(any dc)" : sourceDc);

        RangeStreamer streamer = new RangeStreamer(tokenMetadata, FBUtilities.getBroadcastAddress(), OperationType.REBUILD);
        streamer.addSourceFilter(new RangeStreamer.FailureDetectorSourceFilter(FailureDetector.instance));
        if (sourceDc != null)
            streamer.addSourceFilter(new RangeStreamer.SingleDatacenterFilter(DatabaseDescriptor.getEndpointSnitch(), sourceDc));

        for (String table : Schema.instance.getNonSystemTables())
            streamer.addRanges(table, getLocalRanges(table));

        streamer.fetch();
    }

    public void setStreamThroughputMbPerSec(int value)
    {
        DatabaseDescriptor.setStreamThroughputOutboundMegabitsPerSec(value);
        logger.info("setstreamthroughput: throttle set to {}", value);
    }

    public int getStreamThroughputMbPerSec()
    {
        return DatabaseDescriptor.getStreamThroughputOutboundMegabitsPerSec();
    }

    public int getCompactionThroughputMbPerSec()
    {
        return DatabaseDescriptor.getCompactionThroughputMbPerSec();
    }

    public void setCompactionThroughputMbPerSec(int value)
    {
        DatabaseDescriptor.setCompactionThroughputMbPerSec(value);
    }

    public boolean isIncrementalBackupsEnabled()
    {
        return DatabaseDescriptor.isIncrementalBackupsEnabled();
    }

    public void setIncrementalBackupsEnabled(boolean value)
    {
        DatabaseDescriptor.setIncrementalBackupsEnabled(value);
    }

    private void setMode(Mode m, boolean log)
    {
        setMode(m, null, log);
    }

    private void setMode(Mode m, String msg, boolean log)
    {
        operationMode = m;
        String logMsg = msg == null ? m.toString() : String.format("%s: %s", m, msg);
        if (log)
            logger.info(logMsg);
        else
            logger.debug(logMsg);
    }

    private void bootstrap(Collection<Token> tokens) throws IOException
    {
        isBootstrapMode = true;
        SystemTable.updateTokens(tokens); // DON'T use setToken, that makes us part of the ring locally which is incorrect until we are done bootstrapping
        if (null == DatabaseDescriptor.getReplaceToken())
        {
            // if not an existing token then bootstrap
            // TODO: gossip all the tokens
            Gossiper.instance.addLocalApplicationState(ApplicationState.STATUS,
                                                       valueFactory.bootstrapping(tokens, SystemTable.getLocalHostId()));
            setMode(Mode.JOINING, "sleeping " + RING_DELAY + " ms for pending range setup", true);
            try
            {
                Thread.sleep(RING_DELAY);
            }
            catch (InterruptedException e)
            {
                throw new AssertionError(e);
            }
        }
        else
        {
            // Dont set any state for the node which is bootstrapping the existing token...
            tokenMetadata.updateNormalTokens(tokens, FBUtilities.getBroadcastAddress());
        }
        setMode(Mode.JOINING, "Starting to bootstrap...", true);
        new BootStrapper(FBUtilities.getBroadcastAddress(), tokens, tokenMetadata).bootstrap(); // handles token update
    }

    public boolean isBootstrapMode()
    {
        return isBootstrapMode;
    }

    public TokenMetadata getTokenMetadata()
    {
        return tokenMetadata;
    }

    /**
     * Gossip about the known severity of the events in this node
     */
    public synchronized boolean reportSeverity(double incr)
    {
        if (!Gossiper.instance.isEnabled())
            return false;
        double update = getSeverity(FBUtilities.getBroadcastAddress()) + incr;
        VersionedValue updated = StorageService.instance.valueFactory.severity(update);
        Gossiper.instance.addLocalApplicationState(ApplicationState.SEVERITY, updated);
        return true;
    }
    
    public double getSeverity(InetAddress endpoint)
    {
        VersionedValue event;
        EndpointState state = Gossiper.instance.getEndpointStateForEndpoint(endpoint);
        if (state != null && (event = state.getApplicationState(ApplicationState.SEVERITY)) != null)
            return Double.parseDouble(event.value);
        return 0.0;
    }

    /**
     * for a keyspace, return the ranges and corresponding listen addresses.
     * @param keyspace
     * @return
     */
    public Map<List<String>, List<String>> getRangeToEndpointMap(String keyspace)
    {
        /* All the ranges for the tokens */
        Map<List<String>, List<String>> map = new HashMap<List<String>, List<String>>();
        for (Map.Entry<Range<Token>,List<InetAddress>> entry : getRangeToAddressMap(keyspace).entrySet())
        {
            map.put(entry.getKey().asList(), stringify(entry.getValue()));
        }
        return map;
    }

    /**
     * Return the rpc address associated with an endpoint as a string.
     * @param endpoint The endpoint to get rpc address for
     * @return
     */
    public String getRpcaddress(InetAddress endpoint)
    {
        if (endpoint.equals(FBUtilities.getBroadcastAddress()))
            return DatabaseDescriptor.getRpcAddress().getHostAddress();
        else if (Gossiper.instance.getEndpointStateForEndpoint(endpoint).getApplicationState(ApplicationState.RPC_ADDRESS) == null)
            return endpoint.getHostAddress();
        else
            return Gossiper.instance.getEndpointStateForEndpoint(endpoint).getApplicationState(ApplicationState.RPC_ADDRESS).value;
    }

    /**
     * for a keyspace, return the ranges and corresponding RPC addresses for a given keyspace.
     * @param keyspace
     * @return
     */
    public Map<List<String>, List<String>> getRangeToRpcaddressMap(String keyspace)
    {
        /* All the ranges for the tokens */
        Map<List<String>, List<String>> map = new HashMap<List<String>, List<String>>();
        for (Map.Entry<Range<Token>, List<InetAddress>> entry : getRangeToAddressMap(keyspace).entrySet())
        {
            List<String> rpcaddrs = new ArrayList<String>(entry.getValue().size());
            for (InetAddress endpoint: entry.getValue())
            {
                rpcaddrs.add(getRpcaddress(endpoint));
            }
            map.put(entry.getKey().asList(), rpcaddrs);
        }
        return map;
    }

    public Map<List<String>, List<String>> getPendingRangeToEndpointMap(String keyspace)
    {
        // some people just want to get a visual representation of things. Allow null and set it to the first
        // non-system table.
        if (keyspace == null)
            keyspace = Schema.instance.getNonSystemTables().get(0);

        Map<List<String>, List<String>> map = new HashMap<List<String>, List<String>>();
        for (Map.Entry<Range<Token>, Collection<InetAddress>> entry : tokenMetadata.getPendingRanges(keyspace).entrySet())
        {
            List<InetAddress> l = new ArrayList<InetAddress>(entry.getValue());
            map.put(entry.getKey().asList(), stringify(l));
        }
        return map;
    }

    public Map<Range<Token>, List<InetAddress>> getRangeToAddressMap(String keyspace)
    {
        // some people just want to get a visual representation of things. Allow null and set it to the first
        // non-system table.
        if (keyspace == null)
            keyspace = Schema.instance.getNonSystemTables().get(0);

        List<Range<Token>> ranges = getAllRanges(tokenMetadata.sortedTokens());
        return constructRangeToEndpointMap(keyspace, ranges);
    }

    /**
     * The same as {@code describeRing(String)} but converts TokenRange to the String for JMX compatibility
     *
     * @param keyspace The keyspace to fetch information about
     *
     * @return a List of TokenRange(s) converted to String for the given keyspace
     *
     * @throws InvalidRequestException if there is no ring information available about keyspace
     */
    public List<String> describeRingJMX(String keyspace) throws InvalidRequestException
    {
        List<TokenRange> tokenRanges = describeRing(keyspace);
        List<String> result = new ArrayList<String>(tokenRanges.size());

        for (TokenRange tokenRange : tokenRanges)
            result.add(tokenRange.toString());

        return result;
    }

    /**
     * The TokenRange for a given keyspace.
     *
     * @param keyspace The keyspace to fetch information about
     *
     * @return a List of TokenRange(s) for the given keyspace
     *
     * @throws InvalidRequestException if there is no ring information available about keyspace
     */
    public List<TokenRange> describeRing(String keyspace) throws InvalidRequestException
    {
        if (keyspace == null || !Schema.instance.getNonSystemTables().contains(keyspace))
            throw new InvalidRequestException("There is no ring for the keyspace: " + keyspace);

        List<TokenRange> ranges = new ArrayList<TokenRange>();
        Token.TokenFactory tf = getPartitioner().getTokenFactory();

        for (Map.Entry<Range<Token>, List<InetAddress>> entry : getRangeToAddressMap(keyspace).entrySet())
        {
            Range range = entry.getKey();
            List<InetAddress> addresses = entry.getValue();
            List<String> endpoints = new ArrayList<String>(addresses.size());
            List<String> rpc_endpoints = new ArrayList<String>(addresses.size());
            List<EndpointDetails> epDetails = new ArrayList<EndpointDetails>(addresses.size());

            for (InetAddress endpoint : addresses)
            {
                EndpointDetails details = new EndpointDetails();
                details.host = endpoint.getHostAddress();
                details.datacenter = DatabaseDescriptor.getEndpointSnitch().getDatacenter(endpoint);
                details.rack = DatabaseDescriptor.getEndpointSnitch().getRack(endpoint);

                endpoints.add(details.host);
                rpc_endpoints.add(getRpcaddress(endpoint));

                epDetails.add(details);
            }

            TokenRange tr = new TokenRange(tf.toString(range.left.getToken()), tf.toString(range.right.getToken()), endpoints)
                                    .setEndpoint_details(epDetails)
                                    .setRpc_endpoints(rpc_endpoints);

            ranges.add(tr);
        }

        return ranges;
    }

    public Map<String, String> getTokenToEndpointMap()
    {
        Map<Token, InetAddress> mapInetAddress = tokenMetadata.getNormalAndBootstrappingTokenToEndpointMap();
        // in order to preserve tokens in ascending order, we use LinkedHashMap here
        Map<String, String> mapString = new LinkedHashMap<String, String>(mapInetAddress.size());
        List<Token> tokens = new ArrayList<Token>(mapInetAddress.keySet());
        Collections.sort(tokens);
        for (Token token : tokens)
        {
            mapString.put(token.toString(), mapInetAddress.get(token).getHostAddress());
        }
        return mapString;
    }

    public String getHostId(String address) throws UnknownHostException
    {
        InetAddress endpoint = InetAddress.getByName(address);
        return (endpoint == null) ? "unknown" : getTokenMetadata().getHostId(endpoint).toString();
    }

    public String getLocalHostId()
    {
        try
        {
            return getHostId(FBUtilities.getBroadcastAddress().getHostAddress());
        }
        catch (UnknownHostException e)
        {
            throw new RuntimeException("Unable to resolve the local address", e);
        }
    }

    /**
     * Construct the range to endpoint mapping based on the true view
     * of the world.
     * @param ranges
     * @return mapping of ranges to the replicas responsible for them.
    */
    private Map<Range<Token>, List<InetAddress>> constructRangeToEndpointMap(String keyspace, List<Range<Token>> ranges)
    {
        Map<Range<Token>, List<InetAddress>> rangeToEndpointMap = new HashMap<Range<Token>, List<InetAddress>>();
        for (Range<Token> range : ranges)
        {
            rangeToEndpointMap.put(range, Table.open(keyspace).getReplicationStrategy().getNaturalEndpoints(range.right));
        }
        return rangeToEndpointMap;
    }

    private Map<InetAddress, Collection<Range<Token>>> constructEndpointToRangeMap(String keyspace)
    {
        Multimap<InetAddress, Range<Token>> endpointToRangeMap = Multimaps.newListMultimap(new HashMap<InetAddress, Collection<Range<Token>>>(), new Supplier<List<Range<Token>>>()
        {
            public List<Range<Token>> get()
            {
                return Lists.newArrayList();
            }
        });

        List<Range<Token>> ranges = getAllRanges(tokenMetadata.sortedTokens());
        for (Range<Token> range : ranges)
        {
            for (InetAddress endpoint : Table.open(keyspace).getReplicationStrategy().getNaturalEndpoints(range.left))
                endpointToRangeMap.put(endpoint, range);
        }
        return endpointToRangeMap.asMap();
    }

    /*
     * Handle the reception of a new particular ApplicationState for a particular endpoint. Note that the value of the
     * ApplicationState has not necessarily "changed" since the last known value, if we already received the same update
     * from somewhere else.
     *
     * onChange only ever sees one ApplicationState piece change at a time (even if many ApplicationState updates were
     * received at the same time), so we perform a kind of state machine here. We are concerned with two events: knowing
     * the token associated with an endpoint, and knowing its operation mode. Nodes can start in either bootstrap or
     * normal mode, and from bootstrap mode can change mode to normal. A node in bootstrap mode needs to have
     * pendingranges set in TokenMetadata; a node in normal mode should instead be part of the token ring.
     *
     * Normal progression of ApplicationState.STATUS values for a node should be like this:
     * STATUS_BOOTSTRAPPING,token
     *   if bootstrapping. stays this way until all files are received.
     * STATUS_NORMAL,token
     *   ready to serve reads and writes.
     * STATUS_LEAVING,token
     *   get ready to leave the cluster as part of a decommission
     * STATUS_LEFT,token
     *   set after decommission is completed.
     *
     * Other STATUS values that may be seen (possibly anywhere in the normal progression):
     * STATUS_MOVING,newtoken
     *   set if node is currently moving to a new token in the ring
     * REMOVING_TOKEN,deadtoken
     *   set if the node is dead and is being removed by its REMOVAL_COORDINATOR
     * REMOVED_TOKEN,deadtoken
     *   set if the node is dead and has been removed by its REMOVAL_COORDINATOR
     *
     * Note: Any time a node state changes from STATUS_NORMAL, it will not be visible to new nodes. So it follows that
     * you should never bootstrap a new node during a removetoken, decommission or move.
     */
    public void onChange(InetAddress endpoint, ApplicationState state, VersionedValue value)
    {
        switch (state)
        {
            case STATUS:
                String apStateValue = value.value;
                String[] pieces = apStateValue.split(VersionedValue.DELIMITER_STR, -1);
                assert (pieces.length > 0);

                String moveName = pieces[0];

                if (moveName.equals(VersionedValue.STATUS_BOOTSTRAPPING))
                    handleStateBootstrap(endpoint, pieces);
                else if (moveName.equals(VersionedValue.STATUS_NORMAL))
                    handleStateNormal(endpoint, pieces);
                else if (moveName.equals(VersionedValue.REMOVING_TOKEN) || moveName.equals(VersionedValue.REMOVED_TOKEN))
                    handleStateRemoving(endpoint, pieces);
                else if (moveName.equals(VersionedValue.STATUS_LEAVING))
                    handleStateLeaving(endpoint, pieces);
                else if (moveName.equals(VersionedValue.STATUS_LEFT))
                    handleStateLeft(endpoint, pieces);
                else if (moveName.equals(VersionedValue.STATUS_MOVING))
                    handleStateMoving(endpoint, pieces);
        }
    }

    /**
     * Handle node bootstrap
     *
     * @param endpoint bootstrapping node
     * @param pieces STATE_BOOTSTRAPPING,bootstrap token as string
     */
    private void handleStateBootstrap(InetAddress endpoint, String[] pieces)
    {
        assert pieces.length >= 2;

        // Parse versioned values according to end-point version:
        //   versions  < 1.2 .....: STATUS,TOKEN
        //   versions >= 1.2 .....: STATUS,HOST_ID,TOKEN,TOKEN,...
        int tokenPos;
        if (Gossiper.instance.getVersion(endpoint) >= MessagingService.VERSION_12)
        {
            assert pieces.length >= 3;
            tokenPos = 2;
        }
            else tokenPos = 1;

        Collection<Token> tokens = new ArrayList<Token>();
        for (int i = tokenPos; i < pieces.length; ++i)
            tokens.add(getPartitioner().getTokenFactory().fromString(pieces[i]));

        if (logger.isDebugEnabled())
            logger.debug("Node " + endpoint + " state bootstrapping, token " + tokens);

        // if this node is present in token metadata, either we have missed intermediate states
        // or the node had crashed. Print warning if needed, clear obsolete stuff and
        // continue.
        if (tokenMetadata.isMember(endpoint))
        {
            // If isLeaving is false, we have missed both LEAVING and LEFT. However, if
            // isLeaving is true, we have only missed LEFT. Waiting time between completing
            // leave operation and rebootstrapping is relatively short, so the latter is quite
            // common (not enough time for gossip to spread). Therefore we report only the
            // former in the log.
            if (!tokenMetadata.isLeaving(endpoint))
                logger.info("Node " + endpoint + " state jump to bootstrap");
            tokenMetadata.removeEndpoint(endpoint);
        }

        tokenMetadata.addBootstrapTokens(tokens, endpoint);
        calculatePendingRanges();

        if (Gossiper.instance.getVersion(endpoint) >= MessagingService.VERSION_12)
            tokenMetadata.updateHostId(UUID.fromString(pieces[1]), endpoint);
    }

    /**
     * Handle node move to normal state. That is, node is entering token ring and participating
     * in reads.
     *
     * @param endpoint node
     * @param pieces STATE_NORMAL,token
     */
    private void handleStateNormal(InetAddress endpoint, String[] pieces)
    {
        assert pieces.length >= 2;

        // Parse versioned values according to end-point version:
        //   versions  < 1.2 .....: STATUS,TOKEN
        //   versions >= 1.2 .....: STATUS,HOST_ID,TOKEN,TOKEN,...
        int tokensPos;
        if (Gossiper.instance.getVersion(endpoint) >= MessagingService.VERSION_12)
        {
            assert pieces.length >= 3;
            tokensPos = 2;
        }
        else
            tokensPos = 1;

        Collection<Token> tokens = new ArrayList<Token>();
        for (int i = tokensPos; i < pieces.length; ++i)
            tokens.add(getPartitioner().getTokenFactory().fromString(pieces[i]));

        if (logger.isDebugEnabled())
            logger.debug("Node " + endpoint + " state normal, token " + tokens);

        if (tokenMetadata.isMember(endpoint))
            logger.info("Node " + endpoint + " state jump to normal");

        // TODO: this logic needs to be thought through a little more carefully.
        // TODO: eg. what happens if only one of the tokens is already handled by a different endpoint but the rest aren't?
<<<<<<< HEAD
        Set<Token> tokensToUpdate = new HashSet<Token>();
=======
        Set<Token> tokensToUpdateInMetadata = new HashSet<Token>();
        Set<Token> tokensToUpdateInSystemTable = new HashSet<Token>();
>>>>>>> 7eb52273
        for (Token token : tokens)
        {
            // we don't want to update if this node is responsible for the token and it has a later startup time than endpoint.
            InetAddress currentOwner = tokenMetadata.getEndpoint(token);
            if (currentOwner == null)
            {
                logger.debug("New node " + endpoint + " at token " + token);
<<<<<<< HEAD
                tokensToUpdate.add(token);
                if (!isClientMode)
                    SystemTable.updateToken(endpoint, token);
=======
                tokensToUpdateInMetadata.add(token);
                if (!isClientMode)
                    tokensToUpdateInSystemTable.add(token);
>>>>>>> 7eb52273
            }
            else if (endpoint.equals(currentOwner))
            {
                // set state back to normal, since the node may have tried to leave, but failed and is now back up
                // no need to persist, token/ip did not change
<<<<<<< HEAD
                tokensToUpdate.add(token);
=======
                tokensToUpdateInMetadata.add(token);
>>>>>>> 7eb52273
            }
            else if (Gossiper.instance.compareEndpointStartup(endpoint, currentOwner) > 0)
            {
                logger.info(String.format("Nodes %s and %s have the same token %s.  %s is the new owner",
                                           endpoint, currentOwner, token, endpoint));
<<<<<<< HEAD
                tokensToUpdate.add(token);
                // TODO: we don't want to remove the whole endpoint
                Gossiper.instance.removeEndpoint(currentOwner);
                if (!isClientMode)
                    SystemTable.updateToken(endpoint, token);
=======
                tokensToUpdateInMetadata.add(token);
                // TODO: we don't want to remove the whole endpoint
                Gossiper.instance.removeEndpoint(currentOwner);
                if (!isClientMode)
                    tokensToUpdateInSystemTable.add(token);
>>>>>>> 7eb52273
            }
            else
            {
                logger.info(String.format("Nodes %s and %s have the same token %s.  Ignoring %s",
                                           endpoint, currentOwner, token, endpoint));
            }
        }

<<<<<<< HEAD
        tokenMetadata.updateNormalTokens(tokensToUpdate, endpoint);
=======
        tokenMetadata.updateNormalTokens(tokensToUpdateInMetadata, endpoint);
        SystemTable.updateTokens(endpoint, tokensToUpdateInSystemTable);
>>>>>>> 7eb52273

        if (tokenMetadata.isMoving(endpoint)) // if endpoint was moving to a new token
            tokenMetadata.removeFromMoving(endpoint);

        calculatePendingRanges();

        if (Gossiper.instance.getVersion(endpoint) >= MessagingService.VERSION_12)
            tokenMetadata.updateHostId(UUID.fromString(pieces[1]), endpoint);
    }

    /**
     * Handle node preparing to leave the ring
     *
     * @param endpoint node
     * @param pieces STATE_LEAVING,token
     */
    private void handleStateLeaving(InetAddress endpoint, String[] pieces)
    {
        assert pieces.length >= 2;
        String moveValue = pieces[1];
        Token token = getPartitioner().getTokenFactory().fromString(moveValue);

        if (logger.isDebugEnabled())
            logger.debug("Node " + endpoint + " state leaving, token " + token);

        // If the node is previously unknown or tokens do not match, update tokenmetadata to
        // have this node as 'normal' (it must have been using this token before the
        // leave). This way we'll get pending ranges right.
        if (!tokenMetadata.isMember(endpoint))
        {
            logger.info("Node " + endpoint + " state jump to leaving");
            tokenMetadata.updateNormalToken(token, endpoint);
        }
        else if (!tokenMetadata.getTokens(endpoint).contains(token))
        {
            logger.warn("Node " + endpoint + " 'leaving' token mismatch. Long network partition?");
            tokenMetadata.updateNormalToken(token, endpoint);
        }

        // at this point the endpoint is certainly a member with this token, so let's proceed
        // normally
        tokenMetadata.addLeavingEndpoint(endpoint);
        calculatePendingRanges();
    }

    /**
     * Handle node leaving the ring. This will happen when a node is decommissioned
     *
     * @param endpoint If reason for leaving is decommission, endpoint is the leaving node.
     * @param pieces STATE_LEFT,token
     */
    private void handleStateLeft(InetAddress endpoint, String[] pieces)
    {
        assert pieces.length >= 2;
        Token token = getPartitioner().getTokenFactory().fromString(pieces[1]);

        if (logger.isDebugEnabled())
            logger.debug("Node " + endpoint + " state left, token " + token);

        excise(token, endpoint, extractExpireTime(pieces));
    }

    /**
     * Handle node moving inside the ring.
     *
     * @param endpoint moving endpoint address
     * @param pieces STATE_MOVING, token
     */
    private void handleStateMoving(InetAddress endpoint, String[] pieces)
    {
        assert pieces.length >= 2;
        Token token = getPartitioner().getTokenFactory().fromString(pieces[1]);

        if (logger.isDebugEnabled())
            logger.debug("Node " + endpoint + " state moving, new token " + token);

        tokenMetadata.addMovingEndpoint(token, endpoint);

        calculatePendingRanges();
    }

    /**
     * Handle notification that a node being actively removed from the ring via 'removetoken'
     *
     * @param endpoint node
     * @param pieces either REMOVED_TOKEN (node is gone) or REMOVING_TOKEN (replicas need to be restored)
     */
    private void handleStateRemoving(InetAddress endpoint, String[] pieces)
    {
        assert (pieces.length > 0);

        if (endpoint.equals(FBUtilities.getBroadcastAddress()))
        {
            logger.info("Received removeToken gossip about myself. Is this node rejoining after an explicit removetoken?");
            try
            {
                drain();
            }
            catch (Exception e)
            {
                throw new RuntimeException(e);
            }
            return;
        }
        if (tokenMetadata.isMember(endpoint))
        {
            String state = pieces[0];
            Token removeToken = tokenMetadata.getToken(endpoint);

            if (VersionedValue.REMOVED_TOKEN.equals(state))
            {
                excise(removeToken, endpoint, extractExpireTime(pieces));
            }
            else if (VersionedValue.REMOVING_TOKEN.equals(state))
            {
                if (logger.isDebugEnabled())
                    logger.debug("Token " + removeToken + " removed manually (endpoint was " + endpoint + ")");

                // Note that the endpoint is being removed
                tokenMetadata.addLeavingEndpoint(endpoint);
                calculatePendingRanges();

                // find the endpoint coordinating this removal that we need to notify when we're done
                String[] coordinator = Gossiper.instance.getEndpointStateForEndpoint(endpoint).getApplicationState(ApplicationState.REMOVAL_COORDINATOR).value.split(VersionedValue.DELIMITER_STR, -1);
                Token coordtoken = getPartitioner().getTokenFactory().fromString(coordinator[1]);
                // grab any data we are now responsible for and notify responsible node
                restoreReplicaCount(endpoint, tokenMetadata.getEndpoint(coordtoken));
            }
        } // not a member, nothing to do
    }

    private void excise(Token token, InetAddress endpoint)
    {
        HintedHandOffManager.instance.deleteHintsForEndpoint(endpoint);
        Gossiper.instance.removeEndpoint(endpoint);
        tokenMetadata.removeEndpoint(endpoint);
        tokenMetadata.removeBootstrapToken(token);
        calculatePendingRanges();
        if (!isClientMode)
        {
            logger.info("Removing token " + token + " for " + endpoint);
            SystemTable.removeToken(token);
        }
    }

    private void excise(Token token, InetAddress endpoint, long expireTime)
    {
        addExpireTimeIfFound(endpoint, expireTime);
        excise(token, endpoint);
    }

    protected void addExpireTimeIfFound(InetAddress endpoint, long expireTime)
    {
        if (expireTime != 0L)
        {
            Gossiper.instance.addExpireTimeForEndpoint(endpoint, expireTime);
        }
    }

    protected long extractExpireTime(String[] pieces)
    {
        long expireTime = 0L;
        if (pieces.length >= 3)
        {
            expireTime = Long.parseLong(pieces[2]);
        }
        return expireTime;
    }

    /**
     * Calculate pending ranges according to bootsrapping and leaving nodes. Reasoning is:
     *
     * (1) When in doubt, it is better to write too much to a node than too little. That is, if
     * there are multiple nodes moving, calculate the biggest ranges a node could have. Cleaning
     * up unneeded data afterwards is better than missing writes during movement.
     * (2) When a node leaves, ranges for other nodes can only grow (a node might get additional
     * ranges, but it will not lose any of its current ranges as a result of a leave). Therefore
     * we will first remove _all_ leaving tokens for the sake of calculation and then check what
     * ranges would go where if all nodes are to leave. This way we get the biggest possible
     * ranges with regard current leave operations, covering all subsets of possible final range
     * values.
     * (3) When a node bootstraps, ranges of other nodes can only get smaller. Without doing
     * complex calculations to see if multiple bootstraps overlap, we simply base calculations
     * on the same token ring used before (reflecting situation after all leave operations have
     * completed). Bootstrapping nodes will be added and removed one by one to that metadata and
     * checked what their ranges would be. This will give us the biggest possible ranges the
     * node could have. It might be that other bootstraps make our actual final ranges smaller,
     * but it does not matter as we can clean up the data afterwards.
     *
     * NOTE: This is heavy and ineffective operation. This will be done only once when a node
     * changes state in the cluster, so it should be manageable.
     */
    private void calculatePendingRanges()
    {
        for (String table : Schema.instance.getNonSystemTables())
            calculatePendingRanges(Table.open(table).getReplicationStrategy(), table);
    }

    // public & static for testing purposes
    public static void calculatePendingRanges(AbstractReplicationStrategy strategy, String table)
    {
        TokenMetadata tm = StorageService.instance.getTokenMetadata();
        Multimap<Range<Token>, InetAddress> pendingRanges = HashMultimap.create();
        Map<Token, InetAddress> bootstrapTokens = tm.getBootstrapTokens();
        Set<InetAddress> leavingEndpoints = tm.getLeavingEndpoints();

        if (bootstrapTokens.isEmpty() && leavingEndpoints.isEmpty() && tm.getMovingEndpoints().isEmpty())
        {
            if (logger.isDebugEnabled())
                logger.debug("No bootstrapping, leaving or moving nodes -> empty pending ranges for {}", table);
            tm.setPendingRanges(table, pendingRanges);
            return;
        }

        Multimap<InetAddress, Range<Token>> addressRanges = strategy.getAddressRanges();

        // Copy of metadata reflecting the situation after all leave operations are finished.
        TokenMetadata allLeftMetadata = tm.cloneAfterAllLeft();

        // get all ranges that will be affected by leaving nodes
        Set<Range<Token>> affectedRanges = new HashSet<Range<Token>>();
        for (InetAddress endpoint : leavingEndpoints)
            affectedRanges.addAll(addressRanges.get(endpoint));

        // for each of those ranges, find what new nodes will be responsible for the range when
        // all leaving nodes are gone.
        for (Range<Token> range : affectedRanges)
        {
            Set<InetAddress> currentEndpoints = ImmutableSet.copyOf(strategy.calculateNaturalEndpoints(range.right, tm));
            Set<InetAddress> newEndpoints = ImmutableSet.copyOf(strategy.calculateNaturalEndpoints(range.right, allLeftMetadata));
            pendingRanges.putAll(range, Sets.difference(newEndpoints, currentEndpoints));
        }

        // At this stage pendingRanges has been updated according to leave operations. We can
        // now continue the calculation by checking bootstrapping nodes.

        // For each of the bootstrapping nodes, simply add and remove them one by one to
        // allLeftMetadata and check in between what their ranges would be.
        synchronized (bootstrapTokens)
        {
            for (Map.Entry<Token, InetAddress> entry : bootstrapTokens.entrySet())
            {
                InetAddress endpoint = entry.getValue();

                allLeftMetadata.updateNormalToken(entry.getKey(), endpoint);
                for (Range<Token> range : strategy.getAddressRanges(allLeftMetadata).get(endpoint))
                    pendingRanges.put(range, endpoint);
                allLeftMetadata.removeEndpoint(endpoint);
            }
        }

        // At this stage pendingRanges has been updated according to leaving and bootstrapping nodes.
        // We can now finish the calculation by checking moving nodes.

        // For each of the moving nodes, we do the same thing we did for bootstrapping:
        // simply add and remove them one by one to allLeftMetadata and check in between what their ranges would be.
        for (Pair<Token, InetAddress> moving : tm.getMovingEndpoints())
        {
            InetAddress endpoint = moving.right; // address of the moving node

            //  moving.left is a new token of the endpoint
            allLeftMetadata.updateNormalToken(moving.left, endpoint);

            for (Range<Token> range : strategy.getAddressRanges(allLeftMetadata).get(endpoint))
            {
                pendingRanges.put(range, endpoint);
            }

            allLeftMetadata.removeEndpoint(endpoint);
        }

        tm.setPendingRanges(table, pendingRanges);

        if (logger.isDebugEnabled())
            logger.debug("Pending ranges:\n" + (pendingRanges.isEmpty() ? "<empty>" : tm.printPendingRanges()));
    }

    /**
     * Finds living endpoints responsible for the given ranges
     *
     * @param table the table ranges belong to
     * @param ranges the ranges to find sources for
     * @return multimap of addresses to ranges the address is responsible for
     */
    private Multimap<InetAddress, Range<Token>> getNewSourceRanges(String table, Set<Range<Token>> ranges)
    {
        InetAddress myAddress = FBUtilities.getBroadcastAddress();
        Multimap<Range<Token>, InetAddress> rangeAddresses = Table.open(table).getReplicationStrategy().getRangeAddresses(tokenMetadata);
        Multimap<InetAddress, Range<Token>> sourceRanges = HashMultimap.create();
        IFailureDetector failureDetector = FailureDetector.instance;

        // find alive sources for our new ranges
        for (Range<Token> range : ranges)
        {
            Collection<InetAddress> possibleRanges = rangeAddresses.get(range);
            IEndpointSnitch snitch = DatabaseDescriptor.getEndpointSnitch();
            List<InetAddress> sources = snitch.getSortedListByProximity(myAddress, possibleRanges);

            assert (!sources.contains(myAddress));

            for (InetAddress source : sources)
            {
                if (failureDetector.isAlive(source))
                {
                    sourceRanges.put(source, range);
                    break;
                }
            }
        }
        return sourceRanges;
    }

    /**
     * Sends a notification to a node indicating we have finished replicating data.
     *
     * @param local the local address
     * @param remote node to send notification to
     */
    private void sendReplicationNotification(InetAddress local, InetAddress remote)
    {
        // notify the remote token
        Message msg = new Message(local, StorageService.Verb.REPLICATION_FINISHED, new byte[0], Gossiper.instance.getVersion(remote));
        IFailureDetector failureDetector = FailureDetector.instance;
        if (logger.isDebugEnabled())
            logger.debug("Notifying " + remote.toString() + " of replication completion\n");
        while (failureDetector.isAlive(remote))
        {
            IAsyncResult iar = MessagingService.instance().sendRR(msg, remote);
            try
            {
                iar.get(DatabaseDescriptor.getRpcTimeout(), TimeUnit.MILLISECONDS);
                return; // done
            }
            catch(TimeoutException e)
            {
                // try again
            }
        }
    }

    /**
     * Called when an endpoint is removed from the ring. This function checks
     * whether this node becomes responsible for new ranges as a
     * consequence and streams data if needed.
     *
     * This is rather ineffective, but it does not matter so much
     * since this is called very seldom
     *
     * @param endpoint the node that left
     */
    private void restoreReplicaCount(InetAddress endpoint, final InetAddress notifyEndpoint)
    {
        final Multimap<InetAddress, String> fetchSources = HashMultimap.create();
        Multimap<String, Map.Entry<InetAddress, Collection<Range<Token>>>> rangesToFetch = HashMultimap.create();

        final InetAddress myAddress = FBUtilities.getBroadcastAddress();

        for (String table : Schema.instance.getNonSystemTables())
        {
            Multimap<Range<Token>, InetAddress> changedRanges = getChangedRangesForLeaving(table, endpoint);
            Set<Range<Token>> myNewRanges = new HashSet<Range<Token>>();
            for (Map.Entry<Range<Token>, InetAddress> entry : changedRanges.entries())
            {
                if (entry.getValue().equals(myAddress))
                    myNewRanges.add(entry.getKey());
            }
            Multimap<InetAddress, Range<Token>> sourceRanges = getNewSourceRanges(table, myNewRanges);
            for (Map.Entry<InetAddress, Collection<Range<Token>>> entry : sourceRanges.asMap().entrySet())
            {
                fetchSources.put(entry.getKey(), table);
                rangesToFetch.put(table, entry);
            }
        }

        for (final String table : rangesToFetch.keySet())
        {
            for (Map.Entry<InetAddress, Collection<Range<Token>>> entry : rangesToFetch.get(table))
            {
                final InetAddress source = entry.getKey();
                Collection<Range<Token>> ranges = entry.getValue();
                final IStreamCallback callback = new IStreamCallback()
                {
                    public void onSuccess()
                    {
                        synchronized (fetchSources)
                        {
                            fetchSources.remove(source, table);
                            if (fetchSources.isEmpty())
                                sendReplicationNotification(myAddress, notifyEndpoint);
                        }
                    }

                    public void onFailure()
                    {
                        logger.warn("Streaming from " + source + " failed");
                        onSuccess(); // calling onSuccess to send notification
                    }
                };
                if (logger.isDebugEnabled())
                    logger.debug("Requesting from " + source + " ranges " + StringUtils.join(ranges, ", "));
                StreamIn.requestRanges(source, table, ranges, callback, OperationType.RESTORE_REPLICA_COUNT);
            }
        }
    }

    // needs to be modified to accept either a table or ARS.
    private Multimap<Range<Token>, InetAddress> getChangedRangesForLeaving(String table, InetAddress endpoint)
    {
        // First get all ranges the leaving endpoint is responsible for
        Collection<Range<Token>> ranges = getRangesForEndpoint(table, endpoint);

        if (logger.isDebugEnabled())
            logger.debug("Node " + endpoint + " ranges [" + StringUtils.join(ranges, ", ") + "]");

        Map<Range<Token>, List<InetAddress>> currentReplicaEndpoints = new HashMap<Range<Token>, List<InetAddress>>();

        // Find (for each range) all nodes that store replicas for these ranges as well
        for (Range<Token> range : ranges)
            currentReplicaEndpoints.put(range, Table.open(table).getReplicationStrategy().calculateNaturalEndpoints(range.right, tokenMetadata));

        TokenMetadata temp = tokenMetadata.cloneAfterAllLeft();

        // endpoint might or might not be 'leaving'. If it was not leaving (that is, removetoken
        // command was used), it is still present in temp and must be removed.
        if (temp.isMember(endpoint))
            temp.removeEndpoint(endpoint);

        Multimap<Range<Token>, InetAddress> changedRanges = HashMultimap.create();

        // Go through the ranges and for each range check who will be
        // storing replicas for these ranges when the leaving endpoint
        // is gone. Whoever is present in newReplicaEndpoints list, but
        // not in the currentReplicaEndpoints list, will be needing the
        // range.
        for (Range<Token> range : ranges)
        {
            Collection<InetAddress> newReplicaEndpoints = Table.open(table).getReplicationStrategy().calculateNaturalEndpoints(range.right, temp);
            newReplicaEndpoints.removeAll(currentReplicaEndpoints.get(range));
            if (logger.isDebugEnabled())
                if (newReplicaEndpoints.isEmpty())
                    logger.debug("Range " + range + " already in all replicas");
                else
                    logger.debug("Range " + range + " will be responsibility of " + StringUtils.join(newReplicaEndpoints, ", "));
            changedRanges.putAll(range, newReplicaEndpoints);
        }

        return changedRanges;
    }

    public void onJoin(InetAddress endpoint, EndpointState epState)
    {
        for (Map.Entry<ApplicationState, VersionedValue> entry : epState.getApplicationStateMap().entrySet())
        {
            onChange(endpoint, entry.getKey(), entry.getValue());
        }
    }

    public void onAlive(InetAddress endpoint, EndpointState state)
    {
        if (!isClientMode && getTokenMetadata().isMember(endpoint))
            HintedHandOffManager.instance.scheduleHintDelivery(endpoint);
    }

    public void onRemove(InetAddress endpoint)
    {
        tokenMetadata.removeEndpoint(endpoint);
        calculatePendingRanges();
    }

    public void onDead(InetAddress endpoint, EndpointState state)
    {
        MessagingService.instance().convict(endpoint);
    }

    public void onRestart(InetAddress endpoint, EndpointState state)
    {
        // If we have restarted before the node was even marked down, we need to reset the connection pool
        if (state.isAlive())
            onDead(endpoint, state);
    }

    /** raw load value */
    public double getLoad()
    {
        double bytes = 0;
        for (String tableName : Schema.instance.getTables())
        {
            Table table = Table.open(tableName);
            for (ColumnFamilyStore cfs : table.getColumnFamilyStores())
                bytes += cfs.getLiveDiskSpaceUsed();
        }
        return bytes;
    }

    public String getLoadString()
    {
        return FileUtils.stringifyFileSize(getLoad());
    }

    public Map<String, String> getLoadMap()
    {
        Map<String, String> map = new HashMap<String, String>();
        for (Map.Entry<InetAddress,Double> entry : LoadBroadcaster.instance.getLoadInfo().entrySet())
        {
            map.put(entry.getKey().getHostAddress(), FileUtils.stringifyFileSize(entry.getValue()));
        }
        // gossiper doesn't see its own updates, so we need to special-case the local node
        map.put(FBUtilities.getBroadcastAddress().getHostAddress(), getLoadString());
        return map;
    }

    public final void deliverHints(String host) throws UnknownHostException
    {
        HintedHandOffManager.instance.scheduleHintDelivery(host);
    }

    @Deprecated
    public Token getLocalToken()
    {
        return getLocalTokens().iterator().next();
    }

    public Collection<Token> getLocalTokens()
    {
        Collection<Token> tokens = SystemTable.getSavedTokens();
        assert tokens != null && !tokens.isEmpty(); // should not be called before initServer sets this
        return tokens;
    }

    /* These methods belong to the MBean interface */

    public String getToken()
    {
        return getLocalToken().toString();
    }

    public String getReleaseVersion()
    {
        return FBUtilities.getReleaseVersionString();
    }

    public String getSchemaVersion()
    {
        return Schema.instance.getVersion().toString();
    }

    public List<String> getLeavingNodes()
    {
        return stringify(tokenMetadata.getLeavingEndpoints());
    }

    public List<String> getMovingNodes()
    {
        List<String> endpoints = new ArrayList<String>();

        for (Pair<Token, InetAddress> node : tokenMetadata.getMovingEndpoints())
        {
            endpoints.add(node.right.getHostAddress());
        }

        return endpoints;
    }

    public List<String> getJoiningNodes()
    {
        return stringify(tokenMetadata.getBootstrapTokens().values());
    }

    public List<String> getLiveNodes()
    {
        return stringify(Gossiper.instance.getLiveMembers());
    }

    public List<String> getUnreachableNodes()
    {
        return stringify(Gossiper.instance.getUnreachableMembers());
    }

    private static String getCanonicalPath(String filename)
    {
        try
        {
            return new File(filename).getCanonicalPath();
        }
        catch (IOException e)
        {
            throw new IOError(e);
        }
    }

    public String[] getAllDataFileLocations()
    {
        String[] locations = DatabaseDescriptor.getAllDataFileLocations();
        for (int i = 0; i < locations.length; i++)
            locations[i] = getCanonicalPath(locations[i]);
        return locations;
    }

    public String getCommitLogLocation()
    {
        return getCanonicalPath(DatabaseDescriptor.getCommitLogLocation());
    }

    public String getSavedCachesLocation()
    {
        return getCanonicalPath(DatabaseDescriptor.getSavedCachesLocation());
    }

    private List<String> stringify(Iterable<InetAddress> endpoints)
    {
        List<String> stringEndpoints = new ArrayList<String>();
        for (InetAddress ep : endpoints)
        {
            stringEndpoints.add(ep.getHostAddress());
        }
        return stringEndpoints;
    }

    public int getCurrentGenerationNumber()
    {
        return Gossiper.instance.getCurrentGenerationNumber(FBUtilities.getBroadcastAddress());
    }

    public void forceTableCleanup(String tableName, String... columnFamilies) throws IOException, ExecutionException, InterruptedException
    {
        if (tableName.equals(Table.SYSTEM_TABLE))
            throw new RuntimeException("Cleanup of the system table is neither necessary nor wise");

        NodeId.OneShotRenewer nodeIdRenewer = new NodeId.OneShotRenewer();
        for (ColumnFamilyStore cfStore : getValidColumnFamilies(tableName, columnFamilies))
        {
            cfStore.forceCleanup(nodeIdRenewer);
        }
    }

    public void scrub(String tableName, String... columnFamilies) throws IOException, ExecutionException, InterruptedException
    {
        for (ColumnFamilyStore cfStore : getValidColumnFamilies(tableName, columnFamilies))
            cfStore.scrub();
    }

    public void upgradeSSTables(String tableName, String... columnFamilies) throws IOException, ExecutionException, InterruptedException
    {
        for (ColumnFamilyStore cfStore : getValidColumnFamilies(tableName, columnFamilies))
            cfStore.sstablesRewrite();
    }

    public void forceTableCompaction(String tableName, String... columnFamilies) throws IOException, ExecutionException, InterruptedException
    {
        for (ColumnFamilyStore cfStore : getValidColumnFamilies(tableName, columnFamilies))
        {
            cfStore.forceMajorCompaction();
        }
    }

    /**
     * Takes the snapshot for the given tables. A snapshot name must be specified.
     *
     * @param tag the tag given to the snapshot; may not be null or empty
     * @param tableNames the name of the tables to snapshot; empty means "all."
     */
    public void takeSnapshot(String tag, String... tableNames) throws IOException
    {
        if (tag == null || tag.equals(""))
            throw new IOException("You must supply a snapshot name.");

        Iterable<Table> tables;
        if (tableNames.length == 0)
        {
            tables = Table.all();
        }
        else
        {
            ArrayList<Table> t = new ArrayList<Table>(tableNames.length);
            for (String table : tableNames)
                t.add(getValidTable(table));
            tables = t;
        }

        // Do a check to see if this snapshot exists before we actually snapshot
        for (Table table : tables)
            if (table.snapshotExists(tag))
                throw new IOException("Snapshot " + tag + " already exists.");


        for (Table table : tables)
            table.snapshot(tag, null);
    }

    /**
     * Takes the snapshot of a specific column family. A snapshot name must be specified.
     *
     * @param tableName the keyspace which holds the specified column family
     * @param columnFamilyName the column family to snapshot
     * @param tag the tag given to the snapshot; may not be null or empty
     */
    public void takeColumnFamilySnapshot(String tableName, String columnFamilyName, String tag) throws IOException
    {
        if (tableName == null)
            throw new IOException("You must supply a table name");

        if (columnFamilyName == null)
            throw new IOException("You mus supply a column family name");

        if (tag == null || tag.equals(""))
            throw new IOException("You must supply a snapshot name.");

        Table table = getValidTable(tableName);
        if (table.snapshotExists(tag))
            throw new IOException("Snapshot " + tag + " already exists.");

        table.snapshot(tag, columnFamilyName);
    }

    private Table getValidTable(String tableName) throws IOException
    {
        if (!Schema.instance.getTables().contains(tableName))
        {
            throw new IOException("Table " + tableName + " does not exist");
        }
        return Table.open(tableName);
    }

    /**
     * Remove the snapshot with the given name from the given tables.
     * If no tag is specified we will remove all snapshots.
     */
    public void clearSnapshot(String tag, String... tableNames) throws IOException
    {
        if(tag == null)
            tag = "";

        Iterable<Table> tables;
        if (tableNames.length == 0)
        {
            tables = Table.all();
        }
        else
        {
            ArrayList<Table> tempTables = new ArrayList<Table>(tableNames.length);
            for(String table : tableNames)
                tempTables.add(getValidTable(table));
            tables = tempTables;
        }

        for (Table table : tables)
            table.clearSnapshot(tag);

        if (logger.isDebugEnabled())
            logger.debug("Cleared out snapshot directories");
    }

    public Iterable<ColumnFamilyStore> getValidColumnFamilies(String tableName, String... cfNames) throws IOException
    {
        Table table = getValidTable(tableName);

        if (cfNames.length == 0)
            // all stores are interesting
            return table.getColumnFamilyStores();

        // filter out interesting stores
        Set<ColumnFamilyStore> valid = new HashSet<ColumnFamilyStore>();
        for (String cfName : cfNames)
        {
            ColumnFamilyStore cfStore = table.getColumnFamilyStore(cfName);
            if (cfStore == null)
            {
                // this means there was a cf passed in that is not recognized in the keyspace. report it and continue.
                logger.warn(String.format("Invalid column family specified: %s. Proceeding with others.", cfName));
                continue;
            }
            valid.add(cfStore);
        }
        return valid;
    }

    /**
     * Flush all memtables for a table and column families.
     * @param tableName
     * @param columnFamilies
     * @throws IOException
     */
    public void forceTableFlush(final String tableName, final String... columnFamilies)
                throws IOException, ExecutionException, InterruptedException
    {
        for (ColumnFamilyStore cfStore : getValidColumnFamilies(tableName, columnFamilies))
        {
            logger.debug("Forcing flush on keyspace " + tableName + ", CF " + cfStore.getColumnFamilyName());
            cfStore.forceBlockingFlush();
        }
    }

    /**
     * Trigger proactive repair for a table and column families.
     * @param tableName
     * @param columnFamilies
     * @throws IOException
     */
    public void forceTableRepair(final String tableName, boolean isSequential, final String... columnFamilies) throws IOException
    {
        if (Table.SYSTEM_TABLE.equals(tableName))
            return;

        Collection<Range<Token>> ranges = getLocalRanges(tableName);
        int cmd = nextRepairCommand.incrementAndGet();
        logger.info("Starting repair command #{}, repairing {} ranges.", cmd, ranges.size());

        List<AntiEntropyService.RepairFuture> futures = new ArrayList<AntiEntropyService.RepairFuture>(ranges.size());
        for (Range<Token> range : ranges)
        {
            AntiEntropyService.RepairFuture future = forceTableRepair(range, tableName, isSequential, columnFamilies);
            if (future == null)
                continue;
            futures.add(future);
            // wait for a session to be done with its differencing before starting the next one
            try
            {
                future.session.differencingDone.await();
            }
            catch (InterruptedException e)
            {
                logger.error("Interrupted while waiting for the differencing of repair session " + future.session + " to be done. Repair may be imprecise.", e);
            }
        }

        boolean failedSession = false;

        // block until all repair sessions have completed
        for (AntiEntropyService.RepairFuture future : futures)
        {
            try
            {
                future.get();
            }
            catch (Exception e)
            {
                logger.error("Repair session " + future.session.getName() + " failed.", e);
                failedSession = true;
            }
        }

        if (failedSession)
            throw new IOException("Repair command #" + cmd + ": some repair session(s) failed (see log for details).");
        else
            logger.info("Repair command #{} completed successfully", cmd);
    }

    public void forceTableRepairPrimaryRange(final String tableName, boolean isSequential, final String... columnFamilies) throws IOException
    {
        if (Table.SYSTEM_TABLE.equals(tableName))
            return;

        List<AntiEntropyService.RepairFuture> futures = new ArrayList<AntiEntropyService.RepairFuture>();
        for (Range<Token> range : getLocalPrimaryRanges())
        {
            RepairFuture future = forceTableRepair(range, tableName, isSequential, columnFamilies);
            if (future != null)
                futures.add(future);
        }
        if (futures.isEmpty())
            return;
        for (AntiEntropyService.RepairFuture future : futures)
        {
            try
            {
                future.get();
            }
            catch (Exception e)
            {
                logger.error("Repair session " + future.session.getName() + " failed.", e);
                throw new IOException("Some repair session(s) failed (see log for details).");
            }
        }
    }

    public void forceTableRepairRange(String beginToken, String endToken, final String tableName, boolean isSequential, final String... columnFamilies) throws IOException
    {
        if (Table.SYSTEM_TABLE.equals(tableName))
            return;

        Token parsedBeginToken = getPartitioner().getTokenFactory().fromString(beginToken);
        Token parsedEndToken = getPartitioner().getTokenFactory().fromString(endToken);

        logger.info("starting user-requested repair of range ({}, {}] for keyspace {} and column families {}",
                     new Object[] {parsedBeginToken, parsedEndToken, tableName, columnFamilies});
        AntiEntropyService.RepairFuture future = forceTableRepair(new Range<Token>(parsedBeginToken, parsedEndToken), tableName, isSequential, columnFamilies);
        if (future == null)
            return;
        try
        {
            future.get();
        }
        catch (Exception e)
        {
            logger.error("Repair session " + future.session.getName() + " failed.", e);
        }
    }

    public AntiEntropyService.RepairFuture forceTableRepair(final Range<Token> range, final String tableName, boolean isSequential, final String... columnFamilies) throws IOException
    {
        ArrayList<String> names = new ArrayList<String>();
        for (ColumnFamilyStore cfStore : getValidColumnFamilies(tableName, columnFamilies))
        {
            names.add(cfStore.getColumnFamilyName());
        }

        if (names.isEmpty())
        {
            logger.info("No column family to repair for keyspace " + tableName);
            return null;
        }

        return AntiEntropyService.instance.submitRepairSession(range, tableName, isSequential, names.toArray(new String[names.size()]));
    }

    public void forceTerminateAllRepairSessions() {
        AntiEntropyService.instance.terminateSessions();
    }

    /* End of MBean interface methods */

    /**
     * This method returns the predecessor of the endpoint ep on the identifier
     * space.
     */
    InetAddress getPredecessor(Token token)
    {
        return tokenMetadata.getEndpoint(tokenMetadata.getPredecessor(token));
    }

    /*
     * This method returns the successor of the endpoint ep on the identifier
     * space.
     */
    public InetAddress getSuccessor(Token token)
    {
        return tokenMetadata.getEndpoint(tokenMetadata.getSuccessor(token));
    }

    /**
     * Get the primary ranges for the specified endpoint.
     * @param ep endpoint we are interested in.
     * @return collection of ranges for the specified endpoint.
     */
    public Collection<Range<Token>> getPrimaryRangesForEndpoint(InetAddress ep)
    {
        return tokenMetadata.getPrimaryRangesFor(tokenMetadata.getTokens(ep));
    }

    /**
     * Get the primary range for the specified endpoint.
     * @param ep endpoint we are interested in.
     * @return range for the specified endpoint.
     */
    @Deprecated
    public Range<Token> getPrimaryRangeForEndpoint(InetAddress ep)
    {
        return tokenMetadata.getPrimaryRangeFor(tokenMetadata.getToken(ep));
    }

    /**
     * Get all ranges an endpoint is responsible for (by table)
     * @param ep endpoint we are interested in.
     * @return ranges for the specified endpoint.
     */
    Collection<Range<Token>> getRangesForEndpoint(String table, InetAddress ep)
    {
        return Table.open(table).getReplicationStrategy().getAddressRanges().get(ep);
    }

    /**
     * Get all ranges that span the ring given a set
     * of tokens. All ranges are in sorted order of
     * ranges.
     * @return ranges in sorted order
    */
    public List<Range<Token>> getAllRanges(List<Token> sortedTokens)
    {
        if (logger.isDebugEnabled())
            logger.debug("computing ranges for " + StringUtils.join(sortedTokens, ", "));

        if (sortedTokens.isEmpty())
            return Collections.emptyList();
        int size = sortedTokens.size();
        List<Range<Token>> ranges = new ArrayList<Range<Token>>(size + 1);
        for (int i = 1; i < size; ++i)
        {
            Range<Token> range = new Range<Token>(sortedTokens.get(i - 1), sortedTokens.get(i));
            ranges.add(range);
        }
        Range<Token> range = new Range<Token>(sortedTokens.get(size - 1), sortedTokens.get(0));
        ranges.add(range);

        return ranges;
    }

    /**
     * This method returns the N endpoints that are responsible for storing the
     * specified key i.e for replication.
     *
     * @param table keyspace name also known as table
     * @param cf Column family name
     * @param key key for which we need to find the endpoint
     * @return the endpoint responsible for this key
     */
    public List<InetAddress> getNaturalEndpoints(String table, String cf, String key)
    {
        CFMetaData cfMetaData = Schema.instance.getTableDefinition(table).cfMetaData().get(cf);
        return getNaturalEndpoints(table, getPartitioner().getToken(cfMetaData.getKeyValidator().fromString(key)));
    }

    public List<InetAddress> getNaturalEndpoints(String table, ByteBuffer key)
    {
        return getNaturalEndpoints(table, getPartitioner().getToken(key));
    }

    /**
     * This method returns the N endpoints that are responsible for storing the
     * specified key i.e for replication.
     *
     * @param table keyspace name also known as table
     * @param pos position for which we need to find the endpoint
     * @return the endpoint responsible for this token
     */
    public List<InetAddress> getNaturalEndpoints(String table, RingPosition pos)
    {
        return Table.open(table).getReplicationStrategy().getNaturalEndpoints(pos);
    }

    /**
     * This method attempts to return N endpoints that are responsible for storing the
     * specified key i.e for replication.
     *
     * @param table keyspace name also known as table
     * @param key key for which we need to find the endpoint
     * @return the endpoint responsible for this key
     */
    public List<InetAddress> getLiveNaturalEndpoints(String table, ByteBuffer key)
    {
        return getLiveNaturalEndpoints(table, getPartitioner().decorateKey(key));
    }

    public List<InetAddress> getLiveNaturalEndpoints(String table, RingPosition pos)
    {
        List<InetAddress> endpoints = Table.open(table).getReplicationStrategy().getNaturalEndpoints(pos);
        List<InetAddress> liveEps = new ArrayList<InetAddress>(endpoints.size());

        for (InetAddress endpoint : endpoints)
        {
            if (FailureDetector.instance.isAlive(endpoint))
                liveEps.add(endpoint);
        }

        return liveEps;
    }

    public void setLog4jLevel(String classQualifier, String rawLevel)
    {
        Level level = Level.toLevel(rawLevel);
        org.apache.log4j.Logger.getLogger(classQualifier).setLevel(level);
        logger.info("set log level to " + level + " for classes under '" + classQualifier + "' (if the level doesn't look like '" + rawLevel + "' then log4j couldn't parse '" + rawLevel + "')");
    }

    /**
     * @return list of Tokens (_not_ keys!) breaking up the data this node is responsible for into pieces of roughly keysPerSplit
     */
    public List<Token> getSplits(String table, String cfName, Range<Token> range, int keysPerSplit)
    {
        List<Token> tokens = new ArrayList<Token>();
        // we use the actual Range token for the first and last brackets of the splits to ensure correctness
        tokens.add(range.left);

        Table t = Table.open(table);
        ColumnFamilyStore cfs = t.getColumnFamilyStore(cfName);
        List<DecoratedKey> keys = keySamples(Collections.singleton(cfs), range);
        int splits = keys.size() * DatabaseDescriptor.getIndexInterval() / keysPerSplit;

        if (keys.size() >= splits)
        {
            for (int i = 1; i < splits; i++)
            {
                int index = i * (keys.size() / splits);
                tokens.add(keys.get(index).token);
            }
        }

        tokens.add(range.right);
        return tokens;
    }

    private List<DecoratedKey> keySamples(Iterable<ColumnFamilyStore> cfses, Range<Token> range)
    {
        List<DecoratedKey> keys = new ArrayList<DecoratedKey>();
        for (ColumnFamilyStore cfs : cfses)
            Iterables.addAll(keys, cfs.keySamples(range));
        FBUtilities.sortSampledKeys(keys, range);
        return keys;
    }

    /** return a token to which if a node bootstraps it will get about 1/2 of this node's range */
    public Token getBootstrapToken()
    {
        Range<Token> range = getLocalPrimaryRange();

        List<DecoratedKey> keys = keySamples(ColumnFamilyStore.allUserDefined(), range);

        Token token;
        if (keys.size() < 3)
        {
            token = getPartitioner().midpoint(range.left, range.right);
            logger.debug("Used midpoint to assign token " + token);
        }
        else
        {
            token = keys.get(keys.size() / 2).token;
            logger.debug("Used key sample of size " + keys.size() + " to assign token " + token);
        }
        if (tokenMetadata.getEndpoint(token) != null && tokenMetadata.isMember(tokenMetadata.getEndpoint(token)))
            throw new RuntimeException("Chose token " + token + " which is already in use by " + tokenMetadata.getEndpoint(token) + " -- specify one manually with initial_token");
        // Hack to prevent giving nodes tokens with DELIMITER_STR in them (which is fine in a row key/token)
        if (token instanceof StringToken)
        {
            token = new StringToken(((String)token.token).replaceAll(VersionedValue.DELIMITER_STR, ""));
            if (tokenMetadata.getNormalAndBootstrappingTokenToEndpointMap().containsKey(token))
                throw new RuntimeException("Unable to compute unique token for new node -- specify one manually with initial_token");
        }
        return token;
    }

    /**
     * Broadcast leaving status and update local tokenMetadata accordingly
     */
    private void startLeaving()
    {
        Gossiper.instance.addLocalApplicationState(ApplicationState.STATUS, valueFactory.leaving(getLocalToken()));
        tokenMetadata.addLeavingEndpoint(FBUtilities.getBroadcastAddress());
        calculatePendingRanges();
    }

    public void decommission() throws InterruptedException
    {
        if (!tokenMetadata.isMember(FBUtilities.getBroadcastAddress()))
            throw new UnsupportedOperationException("local node is not a member of the token ring yet");
        if (tokenMetadata.cloneAfterAllLeft().sortedTokens().size() < 2)
            throw new UnsupportedOperationException("no other normal nodes in the ring; decommission would be pointless");
        for (String table : Schema.instance.getNonSystemTables())
        {
            if (tokenMetadata.getPendingRanges(table, FBUtilities.getBroadcastAddress()).size() > 0)
                throw new UnsupportedOperationException("data is currently moving to this node; unable to leave the ring");
        }

        if (logger.isDebugEnabled())
            logger.debug("DECOMMISSIONING");
        startLeaving();
        setMode(Mode.LEAVING, "sleeping " + RING_DELAY + " ms for pending range setup", true);
        Thread.sleep(RING_DELAY);

        Runnable finishLeaving = new Runnable()
        {
            public void run()
            {
                stopRPCServer();
                Gossiper.instance.stop();
                MessagingService.instance().shutdown();
                StageManager.shutdownNow();
                setMode(Mode.DECOMMISSIONED, true);
                // let op be responsible for killing the process
            }
        };
        unbootstrap(finishLeaving);
    }

    private void leaveRing()
    {
        SystemTable.setBootstrapped(false);
        tokenMetadata.removeEndpoint(FBUtilities.getBroadcastAddress());
        calculatePendingRanges();

        Gossiper.instance.addLocalApplicationState(ApplicationState.STATUS, valueFactory.left(getLocalToken(),Gossiper.computeExpireTime()));
        logger.info("Announcing that I have left the ring for " + RING_DELAY + "ms");
        try
        {
            Thread.sleep(RING_DELAY);
        }
        catch (InterruptedException e)
        {
            throw new AssertionError(e);
        }
    }

    private void unbootstrap(final Runnable onFinish)
    {
        Map<String, Multimap<Range<Token>, InetAddress>> rangesToStream = new HashMap<String, Multimap<Range<Token>, InetAddress>>();

        for (final String table : Schema.instance.getNonSystemTables())
        {
            Multimap<Range<Token>, InetAddress> rangesMM = getChangedRangesForLeaving(table, FBUtilities.getBroadcastAddress());

            if (logger.isDebugEnabled())
                logger.debug("Ranges needing transfer are [" + StringUtils.join(rangesMM.keySet(), ",") + "]");

            rangesToStream.put(table, rangesMM);
        }

        setMode(Mode.LEAVING, "streaming data to other nodes", true);

        CountDownLatch latch = streamRanges(rangesToStream);

        // wait for the transfer runnables to signal the latch.
        logger.debug("waiting for stream aks.");
        try
        {
            latch.await();
        }
        catch (InterruptedException e)
        {
            throw new RuntimeException(e);
        }
        logger.debug("stream acks all received.");
        leaveRing();
        onFinish.run();
    }

    public void move(String newToken) throws IOException, InterruptedException, ConfigurationException
    {
        getPartitioner().getTokenFactory().validate(newToken);
        move(getPartitioner().getTokenFactory().fromString(newToken));
    }

    /**
     * move the node to new token or find a new token to boot to according to load
     *
     * @param newToken new token to boot to, or if null, find balanced token to boot to
     *
     * @throws IOException on any I/O operation error
     */
    private void move(Token newToken) throws IOException
    {
        if (newToken == null)
            throw new IOException("Can't move to the undefined (null) token.");

        if (tokenMetadata.sortedTokens().contains(newToken))
            throw new IOException("target token " + newToken + " is already owned by another node.");

        // address of the current node
        InetAddress localAddress = FBUtilities.getBroadcastAddress();
        List<String> tablesToProcess = Schema.instance.getNonSystemTables();

        // checking if data is moving to this node
        for (String table : tablesToProcess)
        {
            if (tokenMetadata.getPendingRanges(table, localAddress).size() > 0)
                throw new UnsupportedOperationException("data is currently moving to this node; unable to leave the ring");
        }

        // setting 'moving' application state
        Gossiper.instance.addLocalApplicationState(ApplicationState.STATUS, valueFactory.moving(newToken));

        logger.info(String.format("Moving %s from %s to %s.", localAddress, getLocalToken(), newToken));

        IEndpointSnitch snitch = DatabaseDescriptor.getEndpointSnitch();

        Map<String, Multimap<InetAddress, Range<Token>>> rangesToFetch = new HashMap<String, Multimap<InetAddress, Range<Token>>>();
        Map<String, Multimap<Range<Token>, InetAddress>> rangesToStreamByTable = new HashMap<String, Multimap<Range<Token>, InetAddress>>();

        TokenMetadata tokenMetaClone = tokenMetadata.cloneAfterAllSettled();

        // for each of the non system tables calculating new ranges
        // which current node will handle after move to the new token
        for (String table : tablesToProcess)
        {
            // replication strategy of the current keyspace (aka table)
            AbstractReplicationStrategy strategy = Table.open(table).getReplicationStrategy();

            // getting collection of the currently used ranges by this keyspace
            Collection<Range<Token>> currentRanges = getRangesForEndpoint(table, localAddress);
            // collection of ranges which this node will serve after move to the new token
            Collection<Range<Token>> updatedRanges = strategy.getPendingAddressRanges(tokenMetadata, newToken, localAddress);

            // ring ranges and endpoints associated with them
            // this used to determine what nodes should we ping about range data
            Multimap<Range<Token>, InetAddress> rangeAddresses = strategy.getRangeAddresses(tokenMetadata);

            // calculated parts of the ranges to request/stream from/to nodes in the ring
            Pair<Set<Range<Token>>, Set<Range<Token>>> rangesPerTable = calculateStreamAndFetchRanges(currentRanges, updatedRanges);

            /**
             * In this loop we are going through all ranges "to fetch" and determining
             * nodes in the ring responsible for data we are interested in
             */
            Multimap<Range<Token>, InetAddress> rangesToFetchWithPreferredEndpoints = ArrayListMultimap.create();
            for (Range<Token> toFetch : rangesPerTable.right)
            {
                for (Range<Token> range : rangeAddresses.keySet())
                {
                    if (range.contains(toFetch))
                    {
                        List<InetAddress> endpoints = snitch.getSortedListByProximity(localAddress, rangeAddresses.get(range));
                        // storing range and preferred endpoint set
                        rangesToFetchWithPreferredEndpoints.putAll(toFetch, endpoints);
                    }
                }
            }

            // calculating endpoints to stream current ranges to if needed
            // in some situations node will handle current ranges as part of the new ranges
            Multimap<Range<Token>, InetAddress> rangeWithEndpoints = HashMultimap.create();

            for (Range<Token> toStream : rangesPerTable.left)
            {
                Set<InetAddress> currentEndpoints = ImmutableSet.copyOf(strategy.calculateNaturalEndpoints(toStream.right, tokenMetadata));
                Set<InetAddress> newEndpoints = ImmutableSet.copyOf(strategy.calculateNaturalEndpoints(toStream.right, tokenMetaClone));
                rangeWithEndpoints.putAll(toStream, Sets.difference(newEndpoints, currentEndpoints));
            }

            // associating table with range-to-endpoints map
            rangesToStreamByTable.put(table, rangeWithEndpoints);

            Multimap<InetAddress, Range<Token>> workMap = RangeStreamer.getWorkMap(rangesToFetchWithPreferredEndpoints);
            rangesToFetch.put(table, workMap);

            if (logger.isDebugEnabled())
                logger.debug("Table {}: work map {}.", table, workMap);
        }

        if (!rangesToStreamByTable.isEmpty() || !rangesToFetch.isEmpty())
        {
            logger.info("Sleeping {} ms before start streaming/fetching ranges.", RING_DELAY);

            try
            {
                Thread.sleep(RING_DELAY);
            }
            catch (InterruptedException e)
            {
                throw new RuntimeException("Sleep interrupted " + e.getMessage());
            }

            setMode(Mode.MOVING, "fetching new ranges and streaming old ranges", true);

            if (logger.isDebugEnabled())
                logger.debug("[Move->STREAMING] Work Map: " + rangesToStreamByTable);

            CountDownLatch streamLatch = streamRanges(rangesToStreamByTable);

            if (logger.isDebugEnabled())
                logger.debug("[Move->FETCHING] Work Map: " + rangesToFetch);

            CountDownLatch fetchLatch = requestRanges(rangesToFetch);

            try
            {
                streamLatch.await();
                fetchLatch.await();
            }
            catch (InterruptedException e)
            {
                throw new RuntimeException("Interrupted latch while waiting for stream/fetch ranges to finish: " + e.getMessage());
            }
        }

        setToken(newToken); // setting new token as we have everything settled

        if (logger.isDebugEnabled())
            logger.debug("Successfully moved to new token {}", getLocalToken());
    }

    /**
     * Get the status of a token removal.
     */
    public String getRemovalStatus()
    {
        if (removingNode == null) {
            return "No token removals in process.";
        }
        return String.format("Removing token (%s). Waiting for replication confirmation from [%s].",
                             tokenMetadata.getToken(removingNode),
                             StringUtils.join(replicatingNodes, ","));
    }

    /**
     * Force a remove operation to complete. This may be necessary if a remove operation
     * blocks forever due to node/stream failure. removeToken() must be called
     * first, this is a last resort measure.  No further attempt will be made to restore replicas.
     */
    public void forceRemoveCompletion()
    {
        if (!replicatingNodes.isEmpty()  || !tokenMetadata.getLeavingEndpoints().isEmpty())
        {
            logger.warn("Removal not confirmed for for " + StringUtils.join(this.replicatingNodes, ","));
            for (InetAddress endpoint : tokenMetadata.getLeavingEndpoints())
            {
                UUID hostId = tokenMetadata.getHostId(endpoint);
                Gossiper.instance.advertiseTokenRemoved(endpoint, hostId);
                Token token = tokenMetadata.getToken(endpoint);
                excise(token, endpoint);
            }
            replicatingNodes.clear();
            removingNode = null;
        }
        else
        {
            throw new UnsupportedOperationException("No tokens to force removal on, call 'removetoken' first");
        }
    }

    /**
     * Remove a node that has died, attempting to restore the replica count.
     * If the node is alive, decommission should be attempted.  If decommission
     * fails, then removeToken should be called.  If we fail while trying to
     * restore the replica count, finally forceRemoveCompleteion should be
     * called to forcibly remove the node without regard to replica count.
     *
     * @param hostIdString token for the node
     */
    public void removeNode(String hostIdString)
    {
        InetAddress myAddress = FBUtilities.getBroadcastAddress();
        UUID localHostId = tokenMetadata.getHostId(myAddress);
        UUID hostId = UUID.fromString(hostIdString);
        InetAddress endpoint = tokenMetadata.getEndpointForHostId(hostId);

        if (endpoint == null)
            throw new UnsupportedOperationException("Host ID not found.");

        Token token = tokenMetadata.getToken(endpoint);

        if (endpoint.equals(myAddress))
             throw new UnsupportedOperationException("Cannot remove self");

        if (Gossiper.instance.getLiveMembers().contains(endpoint))
            throw new UnsupportedOperationException("Node " + endpoint + " is alive and owns this ID. Use decommission command to remove it from the ring");

        // A leaving endpoint that is dead is already being removed.
        if (tokenMetadata.isLeaving(endpoint))
            logger.warn("Node " + endpoint + " is already being removed, continuing removal anyway");

        if (!replicatingNodes.isEmpty())
            throw new UnsupportedOperationException("This node is already processing a removal. Wait for it to complete, or use 'removetoken force' if this has failed.");

        // Find the endpoints that are going to become responsible for data
        for (String table : Schema.instance.getNonSystemTables())
        {
            // if the replication factor is 1 the data is lost so we shouldn't wait for confirmation
            if (Table.open(table).getReplicationStrategy().getReplicationFactor() == 1)
                continue;

            // get all ranges that change ownership (that is, a node needs
            // to take responsibility for new range)
            Multimap<Range<Token>, InetAddress> changedRanges = getChangedRangesForLeaving(table, endpoint);
            IFailureDetector failureDetector = FailureDetector.instance;
            for (InetAddress ep : changedRanges.values())
            {
                if (failureDetector.isAlive(ep))
                    replicatingNodes.add(ep);
                else
                    logger.warn("Endpoint " + ep + " is down and will not receive data for re-replication of " + endpoint);
            }
        }
        removingNode = endpoint;

        tokenMetadata.addLeavingEndpoint(endpoint);
        calculatePendingRanges();
        // the gossiper will handle spoofing this node's state to REMOVING_TOKEN for us
        // we add our own token so other nodes to let us know when they're done
        Gossiper.instance.advertiseRemoving(endpoint, hostId, localHostId);

        // kick off streaming commands
        restoreReplicaCount(endpoint, myAddress);

        // wait for ReplicationFinishedVerbHandler to signal we're done
        while (!replicatingNodes.isEmpty())
        {
            try
            {
                Thread.sleep(100);
            }
            catch (InterruptedException e)
            {
                throw new AssertionError(e);
            }
        }

        excise(token, endpoint);

        // gossiper will indicate the token has left
        Gossiper.instance.advertiseTokenRemoved(endpoint, hostId);

        replicatingNodes.clear();
        removingNode = null;
    }

    public void confirmReplication(InetAddress node)
    {
        // replicatingNodes can be empty in the case where this node used to be a removal coordinator,
        // but restarted before all 'replication finished' messages arrived. In that case, we'll
        // still go ahead and acknowledge it.
        if (!replicatingNodes.isEmpty())
        {
            replicatingNodes.remove(node);
        }
        else
        {
            logger.info("Received unexpected REPLICATION_FINISHED message from " + node
                         + ". Was this node recently a removal coordinator?");
        }
    }

    public boolean isClientMode()
    {
        return isClientMode;
    }

    public synchronized void requestGC()
    {
        if (hasUnreclaimedSpace())
        {
            logger.info("requesting GC to free disk space");
            System.gc();
            try
            {
                Thread.sleep(1000);
            }
            catch (InterruptedException e)
            {
                throw new AssertionError(e);
            }
        }
    }

    private boolean hasUnreclaimedSpace()
    {
        for (ColumnFamilyStore cfs : ColumnFamilyStore.all())
        {
            if (cfs.hasUnreclaimedSpace())
                return true;
        }
        return false;
    }

    public String getOperationMode()
    {
        return operationMode.toString();
    }

    public String getDrainProgress()
    {
        return String.format("Drained %s/%s ColumnFamilies", remainingCFs, totalCFs);
    }

    /**
     * Shuts node off to writes, empties memtables and the commit log.
     * There are two differences between drain and the normal shutdown hook:
     * - Drain waits for in-progress streaming to complete
     * - Drain flushes *all* columnfamilies (shutdown hook only flushes non-durable CFs)
     */
    public synchronized void drain() throws IOException, InterruptedException, ExecutionException
    {
        ExecutorService mutationStage = StageManager.getStage(Stage.MUTATION);
        if (mutationStage.isTerminated())
        {
            logger.warn("Cannot drain node (did it already happen?)");
            return;
        }
        setMode(Mode.DRAINING, "starting drain process", true);
        stopRPCServer();
        optionalTasks.shutdown();
        Gossiper.instance.stop();

        setMode(Mode.DRAINING, "shutting down MessageService", false);
        MessagingService.instance().shutdown();
        setMode(Mode.DRAINING, "waiting for streaming", false);
        MessagingService.instance().waitForStreaming();

        setMode(Mode.DRAINING, "clearing mutation stage", false);
        mutationStage.shutdown();
        mutationStage.awaitTermination(3600, TimeUnit.SECONDS);

        StorageProxy.instance.verifyNoHintsInProgress();

        setMode(Mode.DRAINING, "flushing column families", false);
        List<ColumnFamilyStore> cfses = new ArrayList<ColumnFamilyStore>();
        for (String tableName : Schema.instance.getNonSystemTables())
        {
            Table table = Table.open(tableName);
            cfses.addAll(table.getColumnFamilyStores());
        }
        totalCFs = remainingCFs = cfses.size();
        for (ColumnFamilyStore cfs : cfses)
        {
            cfs.forceBlockingFlush();
            remainingCFs--;
        }

        ColumnFamilyStore.postFlushExecutor.shutdown();
        ColumnFamilyStore.postFlushExecutor.awaitTermination(60, TimeUnit.SECONDS);

        CommitLog.instance.shutdownBlocking();

        // wait for miscellaneous tasks like sstable and commitlog segment deletion
        tasks.shutdown();
        if (!tasks.awaitTermination(1, TimeUnit.MINUTES))
            logger.warn("Miscellaneous task executor still busy after one minute; proceeding with shutdown");

        setMode(Mode.DRAINED, true);
    }

    // Never ever do this at home. Used by tests.
    IPartitioner setPartitionerUnsafe(IPartitioner newPartitioner)
    {
        IPartitioner oldPartitioner = DatabaseDescriptor.getPartitioner();
        DatabaseDescriptor.setPartitioner(newPartitioner);
        valueFactory = new VersionedValue.VersionedValueFactory(getPartitioner());
        return oldPartitioner;
    }

    TokenMetadata setTokenMetadataUnsafe(TokenMetadata tmd)
    {
        TokenMetadata old = tokenMetadata;
        tokenMetadata = tmd;
        return old;
    }

    public void truncate(String keyspace, String columnFamily) throws UnavailableException, TimeoutException, IOException
    {
        StorageProxy.truncateBlocking(keyspace, columnFamily);
    }

    public Map<String, Float> getOwnership()
    {
        List<Token> sortedTokens = new ArrayList<Token>(tokenMetadata.getTokenToEndpointMapForReading().keySet());
        Collections.sort(sortedTokens);
        Map<Token, Float> token_map = getPartitioner().describeOwnership(sortedTokens);
        Map<String, Float> string_map = new HashMap<String, Float>();
        for(Map.Entry<Token, Float> entry : token_map.entrySet())
        {
            string_map.put(entry.getKey().toString(), entry.getValue());
        }
        return string_map;
    }

    public Map<String, Float> effectiveOwnership(String keyspace) throws ConfigurationException
    {
        Map<String, Float> effective = Maps.newHashMap();
        if (Schema.instance.getNonSystemTables().size() <= 0)
            throw new ConfigurationException("Couldn't find any Non System Keyspaces to infer replication topology");
        if (keyspace == null && !hasSameReplication(Schema.instance.getNonSystemTables()))
            throw new ConfigurationException("Non System keyspaces doesnt have the same topology");

        if (keyspace == null)
            keyspace = Schema.instance.getNonSystemTables().get(0);

        List<Token> sortedTokens = new ArrayList<Token>(tokenMetadata.getTokenToEndpointMapForReading().keySet());
        Collections.sort(sortedTokens);
        Map<Token, Float> ownership = getPartitioner().describeOwnership(sortedTokens);

        for (Entry<InetAddress, Collection<Range<Token>>> ranges : constructEndpointToRangeMap(keyspace).entrySet())
        {
            InetAddress endpoint = ranges.getKey();
            for (Range<Token> range: ranges.getValue())
            {
                float value = effective.get(endpoint.toString()) == null ? 0.0F : effective.get(endpoint.toString());
                effective.put(endpoint.toString(), value + ownership.get(range.left));
            }
        }
        return effective;
    }

    private boolean hasSameReplication(List<String> list)
    {
        if (list.isEmpty())
            return false;

        for (int i = 0; i < list.size() -1; i++)
        {
            KSMetaData ksm1 = Schema.instance.getKSMetaData(list.get(i));
            KSMetaData ksm2 = Schema.instance.getKSMetaData(list.get(i + 1));
            if (!ksm1.strategyClass.equals(ksm2.strategyClass) ||
                    !Iterators.elementsEqual(ksm1.strategyOptions.entrySet().iterator(),
                                             ksm2.strategyOptions.entrySet().iterator()))
                return false;
        }
        return true;
    }

    public List<String> getKeyspaces()
    {
        List<String> tableslist = new ArrayList<String>(Schema.instance.getTables());
        return Collections.unmodifiableList(tableslist);
    }

    public void updateSnitch(String epSnitchClassName, Boolean dynamic, Integer dynamicUpdateInterval, Integer dynamicResetInterval, Double dynamicBadnessThreshold) throws ConfigurationException
    {
        IEndpointSnitch oldSnitch = DatabaseDescriptor.getEndpointSnitch();

        // new snitch registers mbean during construction
        IEndpointSnitch newSnitch = FBUtilities.construct(epSnitchClassName, "snitch");
        if (dynamic)
        {
            DatabaseDescriptor.setDynamicUpdateInterval(dynamicUpdateInterval);
            DatabaseDescriptor.setDynamicResetInterval(dynamicResetInterval);
            DatabaseDescriptor.setDynamicBadnessThreshold(dynamicBadnessThreshold);
            newSnitch = new DynamicEndpointSnitch(newSnitch);
        }

        // point snitch references to the new instance
        DatabaseDescriptor.setEndpointSnitch(newSnitch);
        for (String ks : Schema.instance.getTables())
        {
            Table.open(ks).getReplicationStrategy().snitch = newSnitch;
        }

        if (oldSnitch instanceof DynamicEndpointSnitch)
            ((DynamicEndpointSnitch)oldSnitch).unregisterMBean();
    }

    /**
     * Flushes the two largest memtables by ops and by throughput
     */
    public void flushLargestMemtables()
    {
        ColumnFamilyStore largest = null;
        for (ColumnFamilyStore cfs : ColumnFamilyStore.all())
        {
            long total = cfs.getTotalMemtableLiveSize();

            if (total > 0 && (largest == null || total > largest.getTotalMemtableLiveSize()))
            {
                logger.debug(total + " estimated memtable size for " + cfs);
                largest = cfs;
            }
        }
        if (largest == null)
        {
            logger.info("Unable to reduce heap usage since there are no dirty column families");
            return;
        }

        logger.warn("Flushing " + largest + " to relieve memory pressure");
        largest.forceFlush();
    }

    /**
     * Seed data to the endpoints that will be responsible for it at the future
     *
     * @param rangesToStreamByTable tables and data ranges with endpoints included for each
     * @return latch to count down
     */
    private CountDownLatch streamRanges(final Map<String, Multimap<Range<Token>, InetAddress>> rangesToStreamByTable)
    {
        final CountDownLatch latch = new CountDownLatch(rangesToStreamByTable.keySet().size());
        for (Map.Entry<String, Multimap<Range<Token>, InetAddress>> entry : rangesToStreamByTable.entrySet())
        {
            Multimap<Range<Token>, InetAddress> rangesWithEndpoints = entry.getValue();

            if (rangesWithEndpoints.isEmpty())
            {
                latch.countDown();
                continue;
            }

            final String table = entry.getKey();

            final Set<Map.Entry<Range<Token>, InetAddress>> pending = new HashSet<Map.Entry<Range<Token>, InetAddress>>(rangesWithEndpoints.entries());

            for (final Map.Entry<Range<Token>, InetAddress> endPointEntry : rangesWithEndpoints.entries())
            {
                final Range<Token> range = endPointEntry.getKey();
                final InetAddress newEndpoint = endPointEntry.getValue();

                final IStreamCallback callback = new IStreamCallback()
                {
                    public void onSuccess()
                    {
                        synchronized (pending)
                        {
                            pending.remove(endPointEntry);

                            if (pending.isEmpty())
                                latch.countDown();
                        }
                    }

                    public void onFailure()
                    {
                        logger.warn("Streaming to " + endPointEntry + " failed");
                        onSuccess(); // calling onSuccess for latch countdown
                    }
                };

                StageManager.getStage(Stage.STREAM).execute(new Runnable()
                {
                    public void run()
                    {
                        // TODO each call to transferRanges re-flushes, this is potentially a lot of waste
                        StreamOut.transferRanges(newEndpoint, Table.open(table), Arrays.asList(range), callback, OperationType.UNBOOTSTRAP);
                    }
                });
            }
        }
        return latch;
    }

    /**
     * Used to request ranges from endpoints in the ring (will block until all data is fetched and ready)
     * @param ranges ranges to fetch as map of the preferred address and range collection
     * @return latch to count down
     */
    private CountDownLatch requestRanges(final Map<String, Multimap<InetAddress, Range<Token>>> ranges)
    {
        final CountDownLatch latch = new CountDownLatch(ranges.keySet().size());
        for (Map.Entry<String, Multimap<InetAddress, Range<Token>>> entry : ranges.entrySet())
        {
            Multimap<InetAddress, Range<Token>> endpointWithRanges = entry.getValue();

            if (endpointWithRanges.isEmpty())
            {
                latch.countDown();
                continue;
            }

            final String table = entry.getKey();
            final Set<InetAddress> pending = new HashSet<InetAddress>(endpointWithRanges.keySet());

            // Send messages to respective folks to stream data over to me
            for (final InetAddress source: endpointWithRanges.keySet())
            {
                Collection<Range<Token>> toFetch = endpointWithRanges.get(source);

                final IStreamCallback callback = new IStreamCallback()
                {
                    public void onSuccess()
                    {
                        pending.remove(source);

                        if (pending.isEmpty())
                            latch.countDown();
                    }

                    public void onFailure()
                    {
                        logger.warn("Streaming from " + source + " failed");
                        onSuccess(); // calling onSuccess for latch countdown
                    }
                };

                if (logger.isDebugEnabled())
                    logger.debug("Requesting from " + source + " ranges " + StringUtils.join(toFetch, ", "));

                // sending actual request
                StreamIn.requestRanges(source, table, toFetch, callback, OperationType.BOOTSTRAP);
            }
        }
        return latch;
    }

    /**
     * Calculate pair of ranges to stream/fetch for given two range collections
     * (current ranges for table and ranges after move to new token)
     *
     * @param current collection of the ranges by current token
     * @param updated collection of the ranges after token is changed
     * @return pair of ranges to stream/fetch for given current and updated range collections
     */
    public Pair<Set<Range<Token>>, Set<Range<Token>>> calculateStreamAndFetchRanges(Collection<Range<Token>> current, Collection<Range<Token>> updated)
    {
        Set<Range<Token>> toStream = new HashSet<Range<Token>>();
        Set<Range<Token>> toFetch  = new HashSet<Range<Token>>();


        for (Range r1 : current)
        {
            boolean intersect = false;
            for (Range r2 : updated)
            {
                if (r1.intersects(r2))
                {
                    // adding difference ranges to fetch from a ring
                    toStream.addAll(r1.subtract(r2));
                    intersect = true;
                    break;
                }
            }
            if (!intersect)
            {
                toStream.add(r1); // should seed whole old range
            }
        }

        for (Range r2 : updated)
        {
            boolean intersect = false;
            for (Range r1 : current)
            {
                if (r2.intersects(r1))
                {
                    // adding difference ranges to fetch from a ring
                    toFetch.addAll(r2.subtract(r1));
                    intersect = true;
                    break;
                }
            }
            if (!intersect)
            {
                toFetch.add(r2); // should fetch whole old range
            }
        }

        return new Pair<Set<Range<Token>>, Set<Range<Token>>>(toStream, toFetch);
    }

    public void bulkLoad(String directory)
    {
        File dir = new File(directory);

        if (!dir.exists() || !dir.isDirectory())
            throw new IllegalArgumentException("Invalid directory " + directory);

        SSTableLoader.Client client = new SSTableLoader.Client()
        {
            @Override
            public void init(String keyspace)
            {
                for (Map.Entry<Range<Token>, List<InetAddress>> entry : StorageService.instance.getRangeToAddressMap(keyspace).entrySet())
                {
                    Range<Token> range = entry.getKey();
                    for (InetAddress endpoint : entry.getValue())
                        addRangeForEndpoint(range, endpoint);
                }
            }

            @Override
            public boolean validateColumnFamily(String keyspace, String cfName)
            {
                return Schema.instance.getCFMetaData(keyspace, cfName) != null;
            }
        };

        SSTableLoader.OutputHandler oh = new SSTableLoader.OutputHandler()
        {
            public void output(String msg) { logger.info(msg); }
            public void debug(String msg) { logger.debug(msg); }
        };

        SSTableLoader loader = new SSTableLoader(dir, client, oh);
        try
        {
            loader.stream().get();
        }
        catch (Exception e)
        {
            throw new RuntimeException(e);
        }
    }

    public int getExceptionCount()
    {
        return AbstractCassandraDaemon.exceptions.get();
    }

    public void rescheduleFailedDeletions()
    {
        SSTableDeletingTask.rescheduleFailedTasks();
    }

    /**
     * #{@inheritDoc}
     */
    public void loadNewSSTables(String ksName, String cfName)
    {
        ColumnFamilyStore.loadNewSSTables(ksName, cfName);
    }

    /**
     * #{@inheritDoc}
     */
    public List<String> getRangeKeySample()
    {
        List<DecoratedKey> keys = new ArrayList<DecoratedKey>();
        for (Range<Token> range : getLocalPrimaryRanges())
            keys.addAll(keySamples(ColumnFamilyStore.allUserDefined(), range));

        List<String> sampledKeys = new ArrayList<String>(keys.size());
        for (DecoratedKey key : keys)
            sampledKeys.add(key.getToken().toString());
        return sampledKeys;
    }

    public void rebuildSecondaryIndex(String ksName, String cfName, String... idxNames)
    {
        ColumnFamilyStore.rebuildSecondaryIndex(ksName, cfName, idxNames);
    }

    public void resetLocalSchema() throws IOException
    {
        MigrationManager.resetLocalSchema();
    }
}<|MERGE_RESOLUTION|>--- conflicted
+++ resolved
@@ -1202,12 +1202,8 @@
 
         // TODO: this logic needs to be thought through a little more carefully.
         // TODO: eg. what happens if only one of the tokens is already handled by a different endpoint but the rest aren't?
-<<<<<<< HEAD
-        Set<Token> tokensToUpdate = new HashSet<Token>();
-=======
         Set<Token> tokensToUpdateInMetadata = new HashSet<Token>();
         Set<Token> tokensToUpdateInSystemTable = new HashSet<Token>();
->>>>>>> 7eb52273
         for (Token token : tokens)
         {
             // we don't want to update if this node is responsible for the token and it has a later startup time than endpoint.
@@ -1215,43 +1211,25 @@
             if (currentOwner == null)
             {
                 logger.debug("New node " + endpoint + " at token " + token);
-<<<<<<< HEAD
-                tokensToUpdate.add(token);
-                if (!isClientMode)
-                    SystemTable.updateToken(endpoint, token);
-=======
                 tokensToUpdateInMetadata.add(token);
                 if (!isClientMode)
                     tokensToUpdateInSystemTable.add(token);
->>>>>>> 7eb52273
             }
             else if (endpoint.equals(currentOwner))
             {
                 // set state back to normal, since the node may have tried to leave, but failed and is now back up
                 // no need to persist, token/ip did not change
-<<<<<<< HEAD
-                tokensToUpdate.add(token);
-=======
                 tokensToUpdateInMetadata.add(token);
->>>>>>> 7eb52273
             }
             else if (Gossiper.instance.compareEndpointStartup(endpoint, currentOwner) > 0)
             {
                 logger.info(String.format("Nodes %s and %s have the same token %s.  %s is the new owner",
                                            endpoint, currentOwner, token, endpoint));
-<<<<<<< HEAD
-                tokensToUpdate.add(token);
-                // TODO: we don't want to remove the whole endpoint
-                Gossiper.instance.removeEndpoint(currentOwner);
-                if (!isClientMode)
-                    SystemTable.updateToken(endpoint, token);
-=======
                 tokensToUpdateInMetadata.add(token);
                 // TODO: we don't want to remove the whole endpoint
                 Gossiper.instance.removeEndpoint(currentOwner);
                 if (!isClientMode)
                     tokensToUpdateInSystemTable.add(token);
->>>>>>> 7eb52273
             }
             else
             {
@@ -1260,12 +1238,8 @@
             }
         }
 
-<<<<<<< HEAD
-        tokenMetadata.updateNormalTokens(tokensToUpdate, endpoint);
-=======
         tokenMetadata.updateNormalTokens(tokensToUpdateInMetadata, endpoint);
         SystemTable.updateTokens(endpoint, tokensToUpdateInSystemTable);
->>>>>>> 7eb52273
 
         if (tokenMetadata.isMoving(endpoint)) // if endpoint was moving to a new token
             tokenMetadata.removeFromMoving(endpoint);
