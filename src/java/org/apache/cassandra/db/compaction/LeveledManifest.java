--- conflicted
+++ resolved
@@ -166,12 +166,8 @@
         int maximumLevel = 0;
         for (SSTableReader sstable : removed)
         {
-<<<<<<< HEAD
-            int thisLevel = levelOf(sstable);
+            int thisLevel = remove(sstable);
             assert thisLevel >= 0;
-=======
-            int thisLevel = remove(sstable);
->>>>>>> f2399074
             maximumLevel = Math.max(maximumLevel, thisLevel);
             minimumLevel = Math.min(minimumLevel, thisLevel);
         }
@@ -314,11 +310,8 @@
         int level = levelOf(reader);
         assert level >= 0 : reader + " not present in manifest";
         generations[level].remove(reader);
-<<<<<<< HEAD
         sstableGenerations.remove(reader);
-=======
         return level;
->>>>>>> f2399074
     }
 
     private void add(SSTableReader sstable, int level)
