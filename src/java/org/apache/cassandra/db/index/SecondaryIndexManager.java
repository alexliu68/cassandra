/*
 * Licensed to the Apache Software Foundation (ASF) under one
 * or more contributor license agreements.  See the NOTICE file
 * distributed with this work for additional information
 * regarding copyright ownership.  The ASF licenses this file
 * to you under the Apache License, Version 2.0 (the
 * "License"); you may not use this file except in compliance
 * with the License.  You may obtain a copy of the License at
 *
 *     http://www.apache.org/licenses/LICENSE-2.0
 *
 * Unless required by applicable law or agreed to in writing, software
 * distributed under the License is distributed on an "AS IS" BASIS,
 * WITHOUT WARRANTIES OR CONDITIONS OF ANY KIND, either express or implied.
 * See the License for the specific language governing permissions and
 * limitations under the License.
 */
package org.apache.cassandra.db.index;

import java.nio.ByteBuffer;
import java.util.*;
import java.util.concurrent.*;

import org.apache.commons.lang.StringUtils;
import org.slf4j.Logger;
import org.slf4j.LoggerFactory;

import org.apache.cassandra.config.ColumnDefinition;
import org.apache.cassandra.db.*;
import org.apache.cassandra.db.compaction.CompactionManager;
import org.apache.cassandra.db.filter.IDiskAtomFilter;
import org.apache.cassandra.dht.AbstractBounds;
import org.apache.cassandra.exceptions.ConfigurationException;
import org.apache.cassandra.io.sstable.ReducingKeyIterator;
import org.apache.cassandra.io.sstable.SSTableReader;
import org.apache.cassandra.thrift.IndexExpression;
import org.apache.cassandra.thrift.IndexType;
import org.apache.cassandra.utils.FBUtilities;

/**
 * Manages all the indexes associated with a given CFS
 * Different types of indexes can be created across the same CF
 */
public class SecondaryIndexManager
{
    private static final Logger logger = LoggerFactory.getLogger(SecondaryIndexManager.class);

    public static final Updater nullUpdater = new Updater()
    {
        public void insert(Column column) { }

        public void update(Column oldColumn, Column column) { }

        public void remove(Column current) { }

        public void updateRowLevelIndexes() {}
    };

    /**
     * Organizes the indexes by column name
     */
    private final ConcurrentNavigableMap<ByteBuffer, SecondaryIndex> indexesByColumn;


    /**
     * Keeps a single instance of a SecondaryIndex for many columns when the index type
     * has isRowLevelIndex() == true
     *
     * This allows updates to happen to an entire row at once
     */
    private final Map<Class<? extends SecondaryIndex>,SecondaryIndex> rowLevelIndexMap;


    /**
     * The underlying column family containing the source data for these indexes
     */
    public final ColumnFamilyStore baseCfs;

    public SecondaryIndexManager(ColumnFamilyStore baseCfs)
    {
        indexesByColumn = new ConcurrentSkipListMap<ByteBuffer, SecondaryIndex>();
        rowLevelIndexMap = new HashMap<Class<? extends SecondaryIndex>, SecondaryIndex>();

        this.baseCfs = baseCfs;
    }

    /**
     * Drops and adds new indexes associated with the underlying CF
     */
    public void reload()
    {
        // figure out what needs to be added and dropped.
        // future: if/when we have modifiable settings for secondary indexes,
        // they'll need to be handled here.
        Collection<ByteBuffer> indexedColumnNames = indexesByColumn.keySet();
        for (ByteBuffer indexedColumn : indexedColumnNames)
        {
            ColumnDefinition def = baseCfs.metadata.getColumnDefinition(indexedColumn);
            if (def == null || def.getIndexType() == null)
                removeIndexedColumn(indexedColumn);
        }

        // TODO: allow all ColumnDefinition type
        for (ColumnDefinition cdef : baseCfs.metadata.allColumns())
            if (cdef.getIndexType() != null && !indexedColumnNames.contains(cdef.name))
                addIndexedColumn(cdef);

        Set<SecondaryIndex> reloadedIndexes = Collections.newSetFromMap(new IdentityHashMap<SecondaryIndex, Boolean>());
        for (SecondaryIndex index : indexesByColumn.values())
        {
            if (reloadedIndexes.add(index))
                index.reload();
        }
    }

    public Set<String> allIndexesNames()
    {
        Set<String> names = new HashSet<String>();
        for (SecondaryIndex index : indexesByColumn.values())
            names.add(index.getIndexName());
        return names;
    }

    /**
     * Does a full, blocking rebuild of the indexes specified by columns from the sstables.
     * Does nothing if columns is empty.
     *
     * Caller must acquire and release references to the sstables used here.
     *
     * @param sstables the data to build from
     * @param idxNames the list of columns to index, ordered by comparator
     */
    public void maybeBuildSecondaryIndexes(Collection<SSTableReader> sstables, Set<String> idxNames)
    {
        if (idxNames.isEmpty())
            return;

        logger.info(String.format("Submitting index build of %s for data in %s",
                                  idxNames, StringUtils.join(sstables, ", ")));

        SecondaryIndexBuilder builder = new SecondaryIndexBuilder(baseCfs, idxNames, new ReducingKeyIterator(sstables));
        Future<?> future = CompactionManager.instance.submitIndexBuild(builder);
        FBUtilities.waitOnFuture(future);

        flushIndexesBlocking();

        logger.info("Index build of " + idxNames + " complete");
    }

    public boolean indexes(ByteBuffer name, Collection<SecondaryIndex> indexes)
    {
        return !indexFor(name, indexes).isEmpty();
    }

    public List<SecondaryIndex> indexFor(ByteBuffer name, Collection<SecondaryIndex> indexes)
    {
        List<SecondaryIndex> matching = null;
        for (SecondaryIndex index : indexes)
        {
            if (index.indexes(name))
            {
                if (matching == null)
                    matching = new ArrayList<SecondaryIndex>();
                matching.add(index);
            }
        }
        return matching == null ? Collections.<SecondaryIndex>emptyList() : matching;
    }

    public boolean indexes(Column column)
    {
        return indexes(column.name());
    }

    public boolean indexes(ByteBuffer name)
    {
        return indexes(name, indexesByColumn.values());
    }

    public List<SecondaryIndex> indexFor(ByteBuffer name)
    {
        return indexFor(name, indexesByColumn.values());
    }

    /**
     * @return true if the indexes can handle the clause.
     */
    public boolean hasIndexFor(List<IndexExpression> clause)
    {
        if (clause == null || clause.isEmpty())
            return false;

        // It doesn't seem a clause can have multiple searchers, but since
        // getIndexSearchersForQuery returns a list ...
        List<SecondaryIndexSearcher> searchers = getIndexSearchersForQuery(clause);
        if (searchers.isEmpty())
            return false;

        for (SecondaryIndexSearcher searcher : searchers)
            if (!searcher.isIndexing(clause))
                return false;
        return true;
    }

    /**
     * Removes a existing index
     * @param column the indexed column to remove
     */
    public void removeIndexedColumn(ByteBuffer column)
    {
        SecondaryIndex index = indexesByColumn.remove(column);

        if (index == null)
            return;

        // Remove this column from from row level index map
        if (index instanceof PerRowSecondaryIndex)
        {
            index.removeColumnDef(column);

            //If now columns left on this CF remove from row level lookup
            if (index.getColumnDefs().isEmpty())
                rowLevelIndexMap.remove(index.getClass());
        }

        index.removeIndex(column);
        SystemTable.setIndexRemoved(baseCfs.metadata.ksName, index.getNameForSystemTable(column));
    }

    /**
     * Adds and builds a index for a column
     * @param cdef the column definition holding the index data
     * @return a future which the caller can optionally block on signaling the index is built
     */
    public synchronized Future<?> addIndexedColumn(ColumnDefinition cdef)
    {

        if (indexesByColumn.containsKey(cdef.name))
            return null;

        assert cdef.getIndexType() != null;

        SecondaryIndex index;
        try
        {
            index = SecondaryIndex.createInstance(baseCfs, cdef);
        }
        catch (ConfigurationException e)
        {
            throw new RuntimeException(e);
        }

        // Keep a single instance of the index per-cf for row level indexes
        // since we want all columns to be under the index
        if (index instanceof PerRowSecondaryIndex)
        {
            SecondaryIndex currentIndex = rowLevelIndexMap.get(index.getClass());

            if (currentIndex == null)
            {
                rowLevelIndexMap.put(index.getClass(), index);
                index.init();
            }
            else
            {
                index = currentIndex;
                index.addColumnDef(cdef);
                logger.info("Creating new index : {}",cdef);
            }
        }
        else
        {
            // TODO: We sould do better than throw a RuntimeException
            if (cdef.getIndexType() == IndexType.CUSTOM && index instanceof AbstractSimplePerColumnSecondaryIndex)
                throw new RuntimeException("Cannot use a subclass of AbstractSimplePerColumnSecondaryIndex as a CUSTOM index, as they assume they are CFS backed");
            index.init();
        }

        // link in indexedColumns. this means that writes will add new data to
        // the index immediately,
        // so we don't have to lock everything while we do the build. it's up to
        // the operator to wait
        // until the index is actually built before using in queries.
        indexesByColumn.put(cdef.name, index);

        // if we're just linking in the index to indexedColumns on an
        // already-built index post-restart, we're done
        if (index.isIndexBuilt(cdef.name))
            return null;

        return index.buildIndexAsync();
    }

    /**
     *
     * @param column the name of indexes column
     * @return the index
     */
    public SecondaryIndex getIndexForColumn(ByteBuffer column)
    {
        return indexesByColumn.get(column);
    }

    /**
     * Remove the index
     */
    public void invalidate()
    {
        for (SecondaryIndex index : indexesByColumn.values())
            index.invalidate();
    }

    /**
     * Flush all indexes to disk
     */
    public void flushIndexesBlocking()
    {
        for (SecondaryIndex index : indexesByColumn.values())
            index.forceBlockingFlush();
    }

    /**
     * @return all built indexes (ready to use)
     */
    public List<String> getBuiltIndexes()
    {
        List<String> indexList = new ArrayList<String>();

        for (Map.Entry<ByteBuffer, SecondaryIndex> entry : indexesByColumn.entrySet())
        {
            SecondaryIndex index = entry.getValue();

            if (index.isIndexBuilt(entry.getKey()))
            {
                indexList.add(entry.getValue().getIndexName());
            }
        }

        return indexList;
    }

    /**
     * @return all CFS from indexes which use a backing CFS internally (KEYS)
     */
    public Collection<ColumnFamilyStore> getIndexesBackedByCfs()
    {
        ArrayList<ColumnFamilyStore> cfsList = new ArrayList<ColumnFamilyStore>();

        for (SecondaryIndex index: indexesByColumn.values())
        {
            ColumnFamilyStore cfs = index.getIndexCfs();
            if (cfs != null)
                cfsList.add(cfs);
        }

        return cfsList;
    }

    /**
     * @return all indexes which do *not* use a backing CFS internally
     */
    public Collection<SecondaryIndex> getIndexesNotBackedByCfs()
    {
        // we use identity map because per row indexes use same instance across many columns
        Set<SecondaryIndex> indexes = Collections.newSetFromMap(new IdentityHashMap<SecondaryIndex, Boolean>());
        for (SecondaryIndex index: indexesByColumn.values())
            if (index.getIndexCfs() == null)
                indexes.add(index);
        return indexes;
    }

    /**
     * @return all of the secondary indexes without distinction to the (non-)backed by secondary ColumnFamilyStore.
     */
    public Collection<SecondaryIndex> getIndexes()
    {
        // we use identity map because per row indexes use same instance across many columns
        Set<SecondaryIndex> indexes = Collections.newSetFromMap(new IdentityHashMap<SecondaryIndex, Boolean>());
        indexes.addAll(indexesByColumn.values());
        return indexes;
    }

    /**
     * @return total current ram size of all indexes
     */
    public long getTotalLiveSize()
    {
        long total = 0;
        for (SecondaryIndex index : getIndexes())
            total += index.getLiveSize();
        return total;
    }

    /**
     * When building an index against existing data, add the given row to the index
     *
     * @param key the row key
     * @param cf the current rows data
     */
    public void indexRow(ByteBuffer key, ColumnFamily cf)
    {
        // Update entire row only once per row level index
        Set<Class<? extends SecondaryIndex>> appliedRowLevelIndexes = null;

        for (SecondaryIndex index : indexesByColumn.values())
        {
            if (index instanceof PerRowSecondaryIndex)
            {
                if (appliedRowLevelIndexes == null)
                    appliedRowLevelIndexes = new HashSet<Class<? extends SecondaryIndex>>();

                if (appliedRowLevelIndexes.add(index.getClass()))
                    ((PerRowSecondaryIndex)index).index(key, cf);
            }
            else
            {
                for (Column column : cf)
                {
                    if (index.indexes(column.name()))
                        ((PerColumnSecondaryIndex) index).insert(key, column);
                }
            }
        }
    }

    /**
     * Delete all columns from all indexes for this row.  For when cleanup rips a row out entirely.
     *
     * @param key the row key
     * @param indexedColumnsInRow all column names in row
     */
    public void deleteFromIndexes(DecoratedKey key, List<Column> indexedColumnsInRow)
    {
        // Update entire row only once per row level index
        Set<Class<? extends SecondaryIndex>> cleanedRowLevelIndexes = null;

        for (Column column : indexedColumnsInRow)
        {
            SecondaryIndex index = indexesByColumn.get(column.name());
            if (index == null)
                continue;

            if (index instanceof PerRowSecondaryIndex)
            {
                if (cleanedRowLevelIndexes == null)
                    cleanedRowLevelIndexes = new HashSet<Class<? extends SecondaryIndex>>();

                if (cleanedRowLevelIndexes.add(index.getClass()))
                    ((PerRowSecondaryIndex)index).delete(key);
            }
            else
            {
                ((PerColumnSecondaryIndex) index).delete(key.key, column);
            }
        }
    }

    /**
     * This helper acts as a closure around the indexManager
     * and row key to ensure that down in Memtable's ColumnFamily implementation, the index
     * can get updated. Note: only a CF backed by AtomicSortedColumns implements this behaviour
     * fully, other types simply ignore the index updater.
     */
    public Updater updaterFor(final DecoratedKey key)
    {
        return (indexesByColumn.isEmpty() && rowLevelIndexMap.isEmpty())
                ? nullUpdater
                : new StandardUpdater(key);
    }

    /**
     * Get a list of IndexSearchers from the union of expression index types
     * @param clause the query clause
     * @return the searchers needed to query the index
     */
    private List<SecondaryIndexSearcher> getIndexSearchersForQuery(List<IndexExpression> clause)
    {
        Map<String, Set<ByteBuffer>> groupByIndexType = new HashMap<String, Set<ByteBuffer>>();

        //Group columns by type
        for (IndexExpression ix : clause)
        {
            SecondaryIndex index = getIndexForColumn(ix.column_name);

            if (index == null)
                continue;

            Set<ByteBuffer> columns = groupByIndexType.get(index.getClass().getCanonicalName());

            if (columns == null)
            {
                columns = new HashSet<ByteBuffer>();
                groupByIndexType.put(index.getClass().getCanonicalName(), columns);
            }

            columns.add(ix.column_name);
        }

        List<SecondaryIndexSearcher> indexSearchers = new ArrayList<SecondaryIndexSearcher>(groupByIndexType.size());

        //create searcher per type
        for (Set<ByteBuffer> column : groupByIndexType.values())
            indexSearchers.add(getIndexForColumn(column.iterator().next()).createSecondaryIndexSearcher(column));

        return indexSearchers;
    }

    /**
     * Performs a search across a number of column indexes
     * TODO: add support for querying across index types
     *
     * @param clause the index query clause
     * @param range the row range to restrict to
     * @param dataFilter the column range to restrict to
     * @return found indexed rows
     */
    public List<Row> search(List<IndexExpression> clause, AbstractBounds<RowPosition> range, int maxResults, IDiskAtomFilter dataFilter, boolean countCQL3Rows)
    {
        List<SecondaryIndexSearcher> indexSearchers = getIndexSearchersForQuery(clause);

        if (indexSearchers.isEmpty())
            return Collections.emptyList();

        //We currently don't support searching across multiple index types
        if (indexSearchers.size() > 1)
            throw new RuntimeException("Unable to search across multiple secondary index types");


        return indexSearchers.get(0).search(clause, range, maxResults, dataFilter, countCQL3Rows);
    }

    public Collection<SecondaryIndex> getIndexesByNames(Set<String> idxNames)
    {
        List<SecondaryIndex> result = new ArrayList<SecondaryIndex>();
        for (SecondaryIndex index : indexesByColumn.values())
        {
            if (idxNames.contains(index.getIndexName()))
                result.add(index);
        }
        return result;
    }

    public void setIndexBuilt(Set<String> idxNames)
    {
        for (SecondaryIndex index : getIndexesByNames(idxNames))
            index.setIndexBuilt();
    }

    public void setIndexRemoved(Set<String> idxNames)
    {
        for (SecondaryIndex index : getIndexesByNames(idxNames))
            index.setIndexRemoved();
    }

    public boolean validate(Column column)
    {
        SecondaryIndex index = getIndexForColumn(column.name());
        return index != null ? index.validate(column) : true;
    }

    public static interface Updater
    {
        /** called when constructing the index against pre-existing data */
        public void insert(Column column);

        /** called when updating the index from a memtable */
        public void update(Column oldColumn, Column column);

        /** called when lazy-updating the index during compaction (CASSANDRA-2897) */
        public void remove(Column current);

        /** called after memtable updates are complete (CASSANDRA-5397) */
        public void updateRowLevelIndexes();
    }

    private class StandardUpdater implements Updater
    {
        private final DecoratedKey key;

        public StandardUpdater(DecoratedKey key)
        {
            this.key = key;
        }

        public void insert(Column column)
        {
            if (column.isMarkedForDelete())
                return;

            for (SecondaryIndex index : indexFor(column.name()))
            {
                if (index instanceof PerColumnSecondaryIndex)
                    ((PerColumnSecondaryIndex) index).insert(key.key, column);
            }
        }

        public void update(Column oldColumn, Column column)
        {
<<<<<<< HEAD
            for (SecondaryIndex index : indexFor(column.name()))
            {
                if (index instanceof PerColumnSecondaryIndex)
                {
                    ((PerColumnSecondaryIndex) index).delete(key.key, oldColumn);
                    if (!column.isMarkedForDelete())
                        ((PerColumnSecondaryIndex) index).insert(key.key, column);
                }
=======
            if (oldColumn.equals(column))
                return;

            SecondaryIndex index = indexFor(column.name());
            if (index == null)
                return;

            if (index instanceof PerColumnSecondaryIndex)
            {
                // insert the new value before removing the old one, so we never have a period
                // where the row is invisible to both queries (the opposite seems preferable); see CASSANDRA-5540
                if (!column.isMarkedForDelete())
                    ((PerColumnSecondaryIndex) index).insert(key.key, column);
                ((PerColumnSecondaryIndex) index).delete(key.key, oldColumn);
>>>>>>> 95cf9a5f
            }
        }

        public void remove(Column column)
        {
            if (column.isMarkedForDelete())
                return;

            for (SecondaryIndex index : indexFor(column.name()))
            {
                if (index instanceof PerColumnSecondaryIndex)
                   ((PerColumnSecondaryIndex) index).delete(key.key, column);
            }
        }

        public void updateRowLevelIndexes()
        {
            for (SecondaryIndex index : rowLevelIndexMap.values())
                ((PerRowSecondaryIndex) index).index(key.key);
        }
    }
}<|MERGE_RESOLUTION|>--- conflicted
+++ resolved
@@ -596,31 +596,19 @@
 
         public void update(Column oldColumn, Column column)
         {
-<<<<<<< HEAD
+            if (oldColumn.equals(column))
+                return;
+            
             for (SecondaryIndex index : indexFor(column.name()))
             {
                 if (index instanceof PerColumnSecondaryIndex)
                 {
-                    ((PerColumnSecondaryIndex) index).delete(key.key, oldColumn);
+                    // insert the new value before removing the old one, so we never have a period
+                    // where the row is invisible to both queries (the opposite seems preferable); see CASSANDRA-5540
                     if (!column.isMarkedForDelete())
                         ((PerColumnSecondaryIndex) index).insert(key.key, column);
+                    ((PerColumnSecondaryIndex) index).delete(key.key, oldColumn);
                 }
-=======
-            if (oldColumn.equals(column))
-                return;
-
-            SecondaryIndex index = indexFor(column.name());
-            if (index == null)
-                return;
-
-            if (index instanceof PerColumnSecondaryIndex)
-            {
-                // insert the new value before removing the old one, so we never have a period
-                // where the row is invisible to both queries (the opposite seems preferable); see CASSANDRA-5540
-                if (!column.isMarkedForDelete())
-                    ((PerColumnSecondaryIndex) index).insert(key.key, column);
-                ((PerColumnSecondaryIndex) index).delete(key.key, oldColumn);
->>>>>>> 95cf9a5f
             }
         }
 
