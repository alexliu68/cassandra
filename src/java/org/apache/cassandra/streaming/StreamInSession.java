/*
 * Licensed to the Apache Software Foundation (ASF) under one
 * or more contributor license agreements.  See the NOTICE file
 * distributed with this work for additional information
 * regarding copyright ownership.  The ASF licenses this file
 * to you under the Apache License, Version 2.0 (the
 * "License"); you may not use this file except in compliance
 * with the License.  You may obtain a copy of the License at
 *
 *     http://www.apache.org/licenses/LICENSE-2.0
 *
 * Unless required by applicable law or agreed to in writing, software
 * distributed under the License is distributed on an "AS IS" BASIS,
 * WITHOUT WARRANTIES OR CONDITIONS OF ANY KIND, either express or implied.
 * See the License for the specific language governing permissions and
 * limitations under the License.
 */
package org.apache.cassandra.streaming;

import java.io.DataOutputStream;
import java.io.IOException;
import java.net.InetAddress;
import java.net.Socket;
import java.util.*;
import java.util.concurrent.ConcurrentMap;
import java.util.concurrent.atomic.AtomicInteger;

import org.apache.cassandra.config.DatabaseDescriptor;
import org.apache.cassandra.net.MessagingService;
import org.cliffc.high_scale_lib.NonBlockingHashMap;
import org.cliffc.high_scale_lib.NonBlockingHashSet;
import org.slf4j.Logger;
import org.slf4j.LoggerFactory;

import org.apache.cassandra.db.ColumnFamilyStore;
import org.apache.cassandra.db.Table;
import org.apache.cassandra.gms.*;
import org.apache.cassandra.io.sstable.SSTableReader;
import org.apache.cassandra.net.MessageOut;
import org.apache.cassandra.net.OutboundTcpConnection;
import org.apache.cassandra.utils.Pair;

/** each context gets its own StreamInSession. So there may be >1 Session per host */
public class StreamInSession extends AbstractStreamSession
{
    private static final Logger logger = LoggerFactory.getLogger(StreamInSession.class);

    private static final ConcurrentMap<Pair<InetAddress, Long>, StreamInSession> sessions = new NonBlockingHashMap<Pair<InetAddress, Long>, StreamInSession>();

    private final Set<PendingFile> files = new NonBlockingHashSet<PendingFile>();
    private final List<SSTableReader> readers = new ArrayList<SSTableReader>();
    private PendingFile current;
    private Socket socket;
    private volatile int retries;
    private final static AtomicInteger sessionIdCounter = new AtomicInteger(0);
<<<<<<< HEAD
=======

    /**
     * The next session id is a combination of a local integer counter and a flag used to avoid collisions
     * between session id's generated on different machines. Nodes can may have StreamOutSessions with the
     * following contexts:
     *
     * <1.1.1.1, (stream_in_flag, 6)>
     * <1.1.1.1, (stream_out_flag, 6)>
     *
     * The first is an out stream created in response to a request from node 1.1.1.1. The  id (6) was created by
     * the requesting node. The second is an out stream created by this node to push to 1.1.1.1. The  id (6) was
     * created by this node.
     *
     * Note: The StreamInSession results in a StreamOutSession on the target that uses the StreamInSession sessionId.
     *
     * @return next StreamInSession sessionId
     */
    private static long nextSessionId()
    {
        return (((long)StreamHeader.STREAM_IN_SOURCE_FLAG << 32) + sessionIdCounter.incrementAndGet());
    }
>>>>>>> 39dd8550

    private StreamInSession(Pair<InetAddress, Long> context, IStreamCallback callback)
    {
        super(null, context, callback);
    }

    /**
     * The next session id is a combination of a local integer counter and a flag used to avoid collisions
     * between session id's generated on different machines. Nodes can may have StreamOutSessions with the
     * following contexts:
     *
     * <1.1.1.1, (stream_in_flag, 6)>
     * <1.1.1.1, (stream_out_flag, 6)>
     *
     * The first is an out stream created in response to a request from node 1.1.1.1. The  id (6) was created by
     * the requesting node. The second is an out stream created by this node to push to 1.1.1.1. The  id (6) was
     * created by this node.
     *
     * Note: The StreamInSession results in a StreamOutSession on the target that uses the StreamInSession sessionId.
     *
     * @return next StreamInSession sessionId
     */
    private static long nextSessionId()
    {
        return (((long)StreamHeader.STREAM_IN_SOURCE_FLAG << 32) + sessionIdCounter.incrementAndGet());
    }

    public static StreamInSession create(InetAddress host, IStreamCallback callback)
    {
        Pair<InetAddress, Long> context = new Pair<InetAddress, Long>(host, nextSessionId());
        StreamInSession session = new StreamInSession(context, callback);
        sessions.put(context, session);
        return session;
    }

    public static StreamInSession get(InetAddress host, long sessionId)
    {
        Pair<InetAddress, Long> context = new Pair<InetAddress, Long>(host, sessionId);
        StreamInSession session = sessions.get(context);
        if (session == null)
        {
            StreamInSession possibleNew = new StreamInSession(context, null);
            if ((session = sessions.putIfAbsent(context, possibleNew)) == null)
                session = possibleNew;
        }
        return session;
    }

    public void setCurrentFile(PendingFile file)
    {
        this.current = file;
    }

    public void setTable(String table)
    {
        this.table = table;
    }

    public void setSocket(Socket socket)
    {
        this.socket = socket;
    }

    public void addFiles(Collection<PendingFile> files)
    {
        for (PendingFile file : files)
        {
            if(logger.isDebugEnabled())
                logger.debug("Adding file {} to Stream Request queue", file.getFilename());
            this.files.add(file);
        }
    }

    public void finished(PendingFile remoteFile, SSTableReader reader) throws IOException
    {
        if (logger.isDebugEnabled())
            logger.debug("Finished {} (from {}). Sending ack to {}", new Object[] {remoteFile, getHost(), this});

        assert reader != null;
        readers.add(reader);
        files.remove(remoteFile);
        if (remoteFile.equals(current))
            current = null;
        StreamReply reply = new StreamReply(remoteFile.getFilename(), getSessionId(), StreamReply.Status.FILE_FINISHED);
        // send a StreamStatus message telling the source node it can delete this file
        sendMessage(reply.createMessage());
        logger.debug("ack {} sent for {}", reply, remoteFile);
    }

    public void retry(PendingFile remoteFile) throws IOException
    {
        retries++;
        if (retries > DatabaseDescriptor.getMaxStreamingRetries())
        {
            logger.error(String.format("Failed streaming session %d from %s while receiving %s", getSessionId(), getHost().toString(), current),
                         new IllegalStateException("Too many retries for " + remoteFile));
            close(false);
            return;
        }
        StreamReply reply = new StreamReply(remoteFile.getFilename(), getSessionId(), StreamReply.Status.FILE_RETRY);
        logger.info("Streaming of file {} for {} failed: requesting a retry.", remoteFile, this);
        try
        {
            sendMessage(reply.createMessage());
        }
        catch (IOException e)
        {
            logger.error("Sending retry message failed, closing session.", e);
            close(false);
        }
    }

    public void sendMessage(MessageOut<StreamReply> message) throws IOException
    {
        DataOutputStream out = new DataOutputStream(socket.getOutputStream());
        OutboundTcpConnection.write(message,
                                    String.valueOf(getSessionId()),
                                    out,
                                    Gossiper.instance.getVersion(getHost()));
        out.flush();
    }

    public void closeIfFinished() throws IOException
    {
        if (files.isEmpty())
        {
            HashMap <ColumnFamilyStore, List<SSTableReader>> cfstores = new HashMap<ColumnFamilyStore, List<SSTableReader>>();
            try
            {
                for (SSTableReader sstable : readers)
                {
                    assert sstable.getTableName().equals(table);

                    // Acquire the reference (for secondary index building) before submitting the index build,
                    // so it can't get compacted out of existence in between
                    if (!sstable.acquireReference())
                        throw new AssertionError("We shouldn't fail acquiring a reference on a sstable that has just been transferred");

                    ColumnFamilyStore cfs = Table.open(sstable.getTableName()).getColumnFamilyStore(sstable.getColumnFamilyName());
                    if (!cfstores.containsKey(cfs))
                        cfstores.put(cfs, new ArrayList<SSTableReader>());
                    cfstores.get(cfs).add(sstable);
                }

                // add sstables and build secondary indexes
                for (Map.Entry<ColumnFamilyStore, List<SSTableReader>> entry : cfstores.entrySet())
                {
                    if (entry.getKey() != null)
                    {
                        entry.getKey().addSSTables(entry.getValue());
                        entry.getKey().indexManager.maybeBuildSecondaryIndexes(entry.getValue(), entry.getKey().indexManager.getIndexedColumns());
                    }
                }
            }
            finally
            {
                for (List<SSTableReader> referenced : cfstores.values())
                    SSTableReader.releaseReferences(referenced);
            }

            // send reply to source that we're done
            StreamReply reply = new StreamReply("", getSessionId(), StreamReply.Status.SESSION_FINISHED);
            logger.info("Finished streaming session {} from {}", getSessionId(), getHost());
            try
            {
                if (socket != null)
                    OutboundTcpConnection.write(reply.createMessage(),
                                                context.right.toString(),
                                                new DataOutputStream(socket.getOutputStream()),
                                                Gossiper.instance.getVersion(getHost()));
                else
                    logger.debug("No socket to reply to {} with!", getHost());
            }
            finally
            {
                if (socket != null)
                    socket.close();
            }

            close(true);
        }
    }

    protected void closeInternal(boolean success)
    {
        sessions.remove(context);
        if (!success && FailureDetector.instance.isAlive(getHost()))
        {
            StreamReply reply = new StreamReply("", getSessionId(), StreamReply.Status.SESSION_FAILURE);
            MessagingService.instance().sendOneWay(reply.createMessage(), getHost());
        }
    }

    /** query method to determine which hosts are streaming to this node. */
    public static Set<InetAddress> getSources()
    {
        HashSet<InetAddress> set = new HashSet<InetAddress>();
        for (StreamInSession session : sessions.values())
        {
            set.add(session.getHost());
        }
        return set;
    }

    /** query the status of incoming files. */
    public static Set<PendingFile> getIncomingFiles(InetAddress host)
    {
        Set<PendingFile> set = new HashSet<PendingFile>();
        for (Map.Entry<Pair<InetAddress, Long>, StreamInSession> entry : sessions.entrySet())
        {
            if (entry.getKey().left.equals(host))
            {
                StreamInSession session = entry.getValue();
                if (session.current != null)
                    set.add(session.current);
                set.addAll(session.files);
            }
        }
        return set;
    }
}<|MERGE_RESOLUTION|>--- conflicted
+++ resolved
@@ -53,8 +53,6 @@
     private Socket socket;
     private volatile int retries;
     private final static AtomicInteger sessionIdCounter = new AtomicInteger(0);
-<<<<<<< HEAD
-=======
 
     /**
      * The next session id is a combination of a local integer counter and a flag used to avoid collisions
@@ -76,32 +74,10 @@
     {
         return (((long)StreamHeader.STREAM_IN_SOURCE_FLAG << 32) + sessionIdCounter.incrementAndGet());
     }
->>>>>>> 39dd8550
 
     private StreamInSession(Pair<InetAddress, Long> context, IStreamCallback callback)
     {
         super(null, context, callback);
-    }
-
-    /**
-     * The next session id is a combination of a local integer counter and a flag used to avoid collisions
-     * between session id's generated on different machines. Nodes can may have StreamOutSessions with the
-     * following contexts:
-     *
-     * <1.1.1.1, (stream_in_flag, 6)>
-     * <1.1.1.1, (stream_out_flag, 6)>
-     *
-     * The first is an out stream created in response to a request from node 1.1.1.1. The  id (6) was created by
-     * the requesting node. The second is an out stream created by this node to push to 1.1.1.1. The  id (6) was
-     * created by this node.
-     *
-     * Note: The StreamInSession results in a StreamOutSession on the target that uses the StreamInSession sessionId.
-     *
-     * @return next StreamInSession sessionId
-     */
-    private static long nextSessionId()
-    {
-        return (((long)StreamHeader.STREAM_IN_SOURCE_FLAG << 32) + sessionIdCounter.incrementAndGet());
     }
 
     public static StreamInSession create(InetAddress host, IStreamCallback callback)
