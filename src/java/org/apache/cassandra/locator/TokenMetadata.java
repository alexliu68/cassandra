--- conflicted
+++ resolved
@@ -28,10 +28,7 @@
 
 import com.google.common.collect.*;
 
-<<<<<<< HEAD
-=======
 import org.apache.cassandra.utils.BiMultiValMap;
->>>>>>> bb61836d
 import org.apache.cassandra.utils.Pair;
 import org.apache.cassandra.utils.SortedBiMultiValMap;
 import org.apache.commons.lang.StringUtils;
@@ -110,19 +107,12 @@
         this(null, null);
     }
 
-<<<<<<< HEAD
-    public TokenMetadata(BiMap<Token, InetAddress> tokenToEndpointMap, Topology topology)
+    public TokenMetadata(BiMultiValMap<Token, InetAddress> tokenToEndpointMap, Topology topology)
     {
         if (tokenToEndpointMap == null)
-            tokenToEndpointMap = HashBiMap.create();
+            tokenToEndpointMap = SortedBiMultiValMap.<Token, InetAddress>create(null, inetaddressCmp);
         if (topology == null)
             topology = new Topology();
-=======
-    public TokenMetadata(BiMultiValMap<Token, InetAddress> tokenToEndpointMap)
-    {
-        if (tokenToEndpointMap == null)
-            tokenToEndpointMap = SortedBiMultiValMap.<Token, InetAddress>create(null, inetaddressCmp);
->>>>>>> bb61836d
         this.tokenToEndpointMap = tokenToEndpointMap;
         this.topology = topology;
         endpointToHostIdMap = HashBiMap.create();
@@ -195,6 +185,7 @@
                 {
                     bootstrapTokens.removeValue(endpoint);
                     tokenToEndpointMap.removeValue(endpoint);
+					topology.addEndpoint(endpoint);
                     leavingEndpoints.remove(endpoint);
                     removeFromMoving(endpoint); // also removing this endpoint from moving
                 }
@@ -203,18 +194,9 @@
                 if (!endpoint.equals(prev))
                 {
                     if (prev != null)
-                    {
                         logger.warn("Token " + token + " changing ownership from " + prev + " to " + endpoint);
-                        topology.removeEndpoint(prev);
-                    }
                     shouldSortTokens = true;
                 }
-<<<<<<< HEAD
-                topology.addEndpoint(endpoint);
-                leavingEndpoints.remove(endpoint);
-                removeFromMoving(endpoint); // also removing this endpoint from moving
-=======
->>>>>>> bb61836d
             }
 
             if (shouldSortTokens)
@@ -374,14 +356,9 @@
         lock.writeLock().lock();
         try
         {
-<<<<<<< HEAD
-            bootstrapTokens.inverse().remove(endpoint);
-            tokenToEndpointMap.inverse().remove(endpoint);
-            topology.removeEndpoint(endpoint);
-=======
             bootstrapTokens.removeValue(endpoint);
             tokenToEndpointMap.removeValue(endpoint);
->>>>>>> bb61836d
+            topology.removeEndpoint(endpoint);
             leavingEndpoints.remove(endpoint);
             endpointToHostIdMap.remove(endpoint);
             sortedTokens = sortTokens();
@@ -504,11 +481,7 @@
         lock.readLock().lock();
         try
         {
-<<<<<<< HEAD
-            return new TokenMetadata(HashBiMap.create(tokenToEndpointMap), new Topology(topology));
-=======
-            return new TokenMetadata(SortedBiMultiValMap.<Token, InetAddress>create(tokenToEndpointMap, null, inetaddressCmp));
->>>>>>> bb61836d
+            return new TokenMetadata(SortedBiMultiValMap.<Token, InetAddress>create(tokenToEndpointMap, null, inetaddressCmp), new Topology(topology));
         }
         finally
         {
